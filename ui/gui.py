#!/usr/bin/env python

<<<<<<< HEAD
"""
LEGION (https://govanguard.io)
=======
'''
LEGION (https://govanguard.com)
>>>>>>> 55f0d555
Copyright (c) 2018 GoVanguard

    This program is free software: you can redistribute it and/or modify it under the terms of the GNU General Public
    License as published by the Free Software Foundation, either version 3 of the License, or (at your option) any later
    version.

    This program is distributed in the hope that it will be useful, but WITHOUT ANY WARRANTY; without even the implied
    warranty of MERCHANTABILITY or FITNESS FOR A PARTICULAR PURPOSE.  See the GNU General Public License for more
    details.

    You should have received a copy of the GNU General Public License along with this program.
    If not, see <http://www.gnu.org/licenses/>.
"""

from PyQt5 import QtWidgets, QtGui, QtCore
from PyQt5.QtGui import QColor

from app.logging.legionLog import log
from ui.dialogs import *                                                # for the screenshots (image viewer)
from ui.ancillaryDialog import *
from utilities.qtLogging import *

try:
    _fromUtf8 = QtCore.QString.fromUtf8
except AttributeError:
    _fromUtf8 = lambda s: s

class Ui_MainWindow(object):
    def setupUi(self, MainWindow):
        MainWindow.setObjectName(_fromUtf8("MainWindow"))

        MainWindow.resize(1200, 900)
        
        self.centralwidget = QtWidgets.QWidget(MainWindow)
        self.centralwidget.setObjectName(_fromUtf8("centralwidget"))    # do not change this name
        self.gridLayout = QtWidgets.QGridLayout(self.centralwidget)
        self.gridLayout.setObjectName(_fromUtf8("gridLayout"))
        self.splitter_2 = QtWidgets.QSplitter(self.centralwidget)
        self.splitter_2.setOrientation(QtCore.Qt.Vertical)
        self.splitter_2.setObjectName(_fromUtf8("splitter_2"))

        self.MainTabWidget = QtWidgets.QTabWidget(self.splitter_2)
        self.MainTabWidget.setObjectName(_fromUtf8("MainTabWidget"))
        self.ScanTab = QtWidgets.QWidget()
        self.ScanTab.setObjectName(_fromUtf8("ScanTab"))
        self.gridLayout_2 = QtWidgets.QGridLayout(self.ScanTab)
        self.gridLayout_2.setObjectName(_fromUtf8("gridLayout_2"))
        self.splitter = QtWidgets.QSplitter(self.ScanTab)
        self.splitter.setOrientation(QtCore.Qt.Horizontal)
        self.splitter.setObjectName(_fromUtf8("splitter"))
    
        # size policies
        self.sizePolicy = QtWidgets.QSizePolicy(QtWidgets.QSizePolicy.Expanding, QtWidgets.QSizePolicy.Expanding)
        # this specifies that the widget will keep its width when the window is resized
        self.sizePolicy.setHorizontalStretch(0)
        self.sizePolicy.setVerticalStretch(0)
        
        self.sizePolicy2 = QtWidgets.QSizePolicy(QtWidgets.QSizePolicy.Expanding, QtWidgets.QSizePolicy.Expanding)
        # this specifies that the widget will expand its width when the window is resized
        self.sizePolicy2.setHorizontalStretch(1)
        self.sizePolicy2.setVerticalStretch(0)      
        
        self.setupLeftPanel()
        self.setupRightPanel()
        self.setupMainTabs()
        self.setupBottomPanel()
        self.setupBottom2Panel()
        
        self.gridLayout.addWidget(self.splitter_2, 0, 0, 1, 1)

        MainWindow.setCentralWidget(self.centralwidget)

        self.setupMenuBar(MainWindow)
        self.retranslateUi(MainWindow)      
        self.setDefaultIndexes()
        QtCore.QMetaObject.connectSlotsByName(MainWindow)

    def setupLeftPanel(self):
        self.HostsTabWidget = QtWidgets.QTabWidget(self.splitter)
        self.sizePolicy.setHeightForWidth(self.HostsTabWidget.sizePolicy().hasHeightForWidth())
        self.HostsTabWidget.setSizePolicy(self.sizePolicy2)
        self.HostsTabWidget.setObjectName(_fromUtf8("HostsTabWidget"))

        self.HostsTab = QtWidgets.QWidget()
        self.HostsTab.setObjectName(_fromUtf8("HostsTab"))
        self.keywordTextInput = QtWidgets.QLineEdit()
        self.keywordTextInput.setToolTip('Enter keywords and click apply to filter view')

        self.FilterApplyButton = QtWidgets.QToolButton()
        self.searchIcon = QtGui.QIcon()
        self.searchIcon.addPixmap(QtGui.QPixmap(_fromUtf8("./images/search.png")), QtGui.QIcon.Normal, QtGui.QIcon.Off)
        self.FilterApplyButton.setIconSize(QtCore.QSize(19, 19))
        self.FilterApplyButton.setIcon(self.searchIcon)
        self.FilterApplyButton.setToolTip('Apply filters to view')

        self.FilterAdvancedButton = QtWidgets.QToolButton()
        self.advancedIcon = QtGui.QIcon()
        self.advancedIcon.addPixmap(QtGui.QPixmap(_fromUtf8("./images/advanced.png")),
                                    QtGui.QIcon.Normal, QtGui.QIcon.Off)
        self.FilterAdvancedButton.setIconSize(QtCore.QSize(19, 19))
        self.FilterAdvancedButton.setIcon(self.advancedIcon)
        self.FilterAdvancedButton.setToolTip('Choose advanced filters')

        self.AddHostButton = QtWidgets.QToolButton()
        self.addIcon = QtGui.QIcon()
        self.addIcon.addPixmap(QtGui.QPixmap(_fromUtf8("./images/add.png")), QtGui.QIcon.Normal, QtGui.QIcon.Off)
        self.AddHostButton.setIconSize(QtCore.QSize(19, 19))
        self.AddHostButton.setIcon(self.addIcon)
        self.AddHostButton.setToolTip('Add host')

        self.vlayout = QtWidgets.QVBoxLayout(self.HostsTab)
        self.vlayout.setObjectName(_fromUtf8("vlayout"))
        self.HostsTableView = QtWidgets.QTableView(self.HostsTab)
        self.HostsTableView.setObjectName(_fromUtf8("HostsTableView"))
        self.vlayout.addWidget(self.HostsTableView)

        # the overlay widget that appears over the hosttableview
        self.addHostsOverlay = QtWidgets.QTextEdit(self.HostsTab)
        self.addHostsOverlay.setObjectName(_fromUtf8("addHostsOverlay"))
        self.addHostsOverlay.setText('Click here to add host(s) to scope')
        self.addHostsOverlay.setReadOnly(True)
        self.addHostsOverlay.setContextMenuPolicy(QtCore.Qt.NoContextMenu)

        ###
        self.addHostsOverlay.setFont(QtGui.QFont('Calibri', 12))
        self.addHostsOverlay.setAlignment(Qt.AlignHCenter|Qt.AlignVCenter)
        ###
        
        self.vlayout.addWidget(self.addHostsOverlay)
        self.hlayout = QtWidgets.QHBoxLayout()
        self.hlayout.addWidget(self.keywordTextInput)
        self.hlayout.addWidget(self.FilterApplyButton)
        self.hlayout.addWidget(self.FilterAdvancedButton)
        self.hlayout.addWidget(self.AddHostButton)
        self.vlayout.addLayout(self.hlayout)
        self.HostsTabWidget.addTab(self.HostsTab, _fromUtf8(""))

        self.ServicesLeftTab = QtWidgets.QWidget()
        self.ServicesLeftTab.setObjectName(_fromUtf8("ServicesLeftTab"))
        self.horizontalLayout_2 = QtWidgets.QHBoxLayout(self.ServicesLeftTab)
        self.horizontalLayout_2.setObjectName(_fromUtf8("horizontalLayout_2"))
        self.ServiceNamesTableView = QtWidgets.QTableView(self.ServicesLeftTab)
        self.ServiceNamesTableView.setObjectName(_fromUtf8("ServiceNamesTableView"))
        self.horizontalLayout_2.addWidget(self.ServiceNamesTableView)
        self.HostsTabWidget.addTab(self.ServicesLeftTab, _fromUtf8(""))

        self.ToolsTab = QtWidgets.QWidget()
        self.ToolsTab.setObjectName(_fromUtf8("ToolsTab"))
        self.horizontalLayout_3 = QtWidgets.QHBoxLayout(self.ToolsTab)
        self.horizontalLayout_3.setObjectName(_fromUtf8("horizontalLayout_3"))
        self.ToolsTableView = QtWidgets.QTableView(self.ToolsTab)
        self.ToolsTableView.setObjectName(_fromUtf8("ToolsTableView"))
        self.horizontalLayout_3.addWidget(self.ToolsTableView)
        self.HostsTabWidget.addTab(self.ToolsTab, _fromUtf8(""))        

        # Disabled for now
        #self.CvesLeftTab = QtWidgets.QWidget()
        #self.CvesLeftTab.setObjectName(_fromUtf8("CvesLeftTab"))
        #self.horizontalLayout_8 = QtWidgets.QHBoxLayout(self.CvesLeftTab)
        #self.horizontalLayout_8.setObjectName(_fromUtf8("horizontalLayout_8"))
        #self.CvesTableView = QtWidgets.QTableView(self.CvesLeftTab)
        #self.CvesTableView.setObjectName(_fromUtf8("CvesTableView"))
        #self.horizontalLayout_8.addWidget(self.CvesTableView)
        #self.HostsTabWidget.addTab(self.CvesLeftTab, _fromUtf8(""))

    def setupRightPanel(self):
        self.ServicesTabWidget = QtWidgets.QTabWidget()
        self.ServicesTabWidget.setEnabled(True)
        self.sizePolicy2.setHeightForWidth(self.ServicesTabWidget.sizePolicy().hasHeightForWidth())
        self.ServicesTabWidget.setSizePolicy(self.sizePolicy2)
        self.ServicesTabWidget.setObjectName(_fromUtf8("ServicesTabWidget"))        
        self.splitter.addWidget(self.ServicesTabWidget)

        ###

        self.splitter_3 = QtWidgets.QSplitter()
        self.splitter_3.setOrientation(QtCore.Qt.Horizontal)
        self.splitter_3.setObjectName(_fromUtf8("splitter_3"))
        # this makes the tools tab stay the same width when resizing the window
        self.splitter_3.setSizePolicy(self.sizePolicy2)
        
        ###
        
        self.ToolHostsWidget = QtWidgets.QWidget()
        self.ToolHostsWidget.setObjectName(_fromUtf8("ToolHostsTab"))       
        self.ToolHostsLayout = QtWidgets.QVBoxLayout(self.ToolHostsWidget)
        self.ToolHostsLayout.setObjectName(_fromUtf8("verticalLayout"))
        self.ToolHostsTableView = QtWidgets.QTableView(self.ToolHostsWidget)
        self.ToolHostsTableView.setObjectName(_fromUtf8("ServicesTableView"))
        self.ToolHostsLayout.addWidget(self.ToolHostsTableView)
        self.splitter_3.addWidget(self.ToolHostsWidget)
        
        self.DisplayWidget = QtWidgets.QWidget()
        self.DisplayWidget.setObjectName('ToolOutput')
        self.DisplayWidget.setSizePolicy(self.sizePolicy2)
        ### ?
        #self.toolOutputTextView = QtWidgets.QTextEdit(self.DisplayWidget)
        self.toolOutputTextView = QtWidgets.QPlainTextEdit(self.DisplayWidget)
        self.toolOutputTextView.setReadOnly(True)
        self.DisplayWidgetLayout = QtWidgets.QHBoxLayout(self.DisplayWidget)
        self.DisplayWidgetLayout.addWidget(self.toolOutputTextView)
        self.splitter_3.addWidget(self.DisplayWidget)

        self.ScreenshotWidget = ImageViewer()
        self.ScreenshotWidget.setObjectName('Screenshot')
        self.ScreenshotWidget.scrollArea.setSizePolicy(self.sizePolicy2)
        self.ScreenshotWidget.scrollArea.setContextMenuPolicy(QtCore.Qt.CustomContextMenu)
        self.splitter_3.addWidget(self.ScreenshotWidget.scrollArea)

        self.splitter.addWidget(self.splitter_3)

        ###
        
        self.ServicesRightTab = QtWidgets.QWidget()
        self.ServicesRightTab.setObjectName(_fromUtf8("ServicesRightTab"))
        self.verticalLayout = QtWidgets.QVBoxLayout(self.ServicesRightTab)
        self.verticalLayout.setObjectName(_fromUtf8("verticalLayout"))
        self.ServicesTableView = QtWidgets.QTableView(self.ServicesRightTab)
        self.ServicesTableView.setObjectName(_fromUtf8("ServicesTableView"))
        self.verticalLayout.addWidget(self.ServicesTableView)
        self.ServicesTabWidget.addTab(self.ServicesRightTab, _fromUtf8(""))

        self.CvesRightTab = QtWidgets.QWidget()
        self.CvesRightTab.setObjectName(_fromUtf8("CvesRightTab"))
        self.verticalLayout_1 = QtWidgets.QVBoxLayout(self.CvesRightTab)
        self.verticalLayout_1.setObjectName(_fromUtf8("verticalLayout_1"))
        self.CvesTableView = QtWidgets.QTableView(self.CvesRightTab)
        self.CvesTableView.setObjectName(_fromUtf8("CvesTableView"))
        self.verticalLayout_1.addWidget(self.CvesTableView)
        self.ServicesTabWidget.addTab(self.CvesRightTab, _fromUtf8(""))
        
        self.ScriptsTab = QtWidgets.QWidget()
        self.ScriptsTab.setObjectName(_fromUtf8("ScriptsTab"))
        self.horizontalLayout_6 = QtWidgets.QHBoxLayout(self.ScriptsTab)
        self.horizontalLayout_6.setObjectName(_fromUtf8("horizontalLayout_6"))
                
        self.splitter_4 = QtWidgets.QSplitter(self.ScriptsTab)
        self.splitter_4.setOrientation(QtCore.Qt.Horizontal)
        self.splitter_4.setObjectName(_fromUtf8("splitter_4"))
        
        self.ScriptsTableView = QtWidgets.QTableView()
        self.ScriptsTableView.setObjectName(_fromUtf8("ScriptsTableView"))      
        self.splitter_4.addWidget(self.ScriptsTableView)
        
        self.ScriptsOutputTextEdit = QtWidgets.QPlainTextEdit()
        self.ScriptsOutputTextEdit.setObjectName(_fromUtf8("ScriptsOutputTextEdit"))
        self.ScriptsOutputTextEdit.setReadOnly(True)        
        self.splitter_4.addWidget(self.ScriptsOutputTextEdit)       
        self.horizontalLayout_6.addWidget(self.splitter_4)  
        self.ServicesTabWidget.addTab(self.ScriptsTab, _fromUtf8(""))
        
        self.InformationTab = QtWidgets.QWidget()
        self.InformationTab.setObjectName(_fromUtf8("InformationTab"))          
        self.ServicesTabWidget.addTab(self.InformationTab, _fromUtf8(""))
        
        self.NotesTab = QtWidgets.QWidget()
        self.NotesTab.setObjectName(_fromUtf8("NotesTab"))
        self.horizontalLayout_4 = QtWidgets.QHBoxLayout(self.NotesTab)
        self.horizontalLayout_4.setObjectName(_fromUtf8("horizontalLayout_4"))
        self.NotesTextEdit = QtWidgets.QPlainTextEdit(self.NotesTab)
        self.NotesTextEdit.setObjectName(_fromUtf8("NotesTextEdit"))
        self.horizontalLayout_4.addWidget(self.NotesTextEdit)
        self.ServicesTabWidget.addTab(self.NotesTab, _fromUtf8(""))     

    def setupMainTabs(self):
        self.gridLayout_2.addWidget(self.splitter, 0, 0, 1, 1)
        self.gridLayout_3 = QtWidgets.QGridLayout()
        self.gridLayout_3.setObjectName(_fromUtf8("gridLayout_3"))  
        self.gridLayout_2.addLayout(self.gridLayout_3, 0, 0, 1, 1)
        self.MainTabWidget.addTab(self.ScanTab, _fromUtf8(""))  
        
        self.BruteTab = QtWidgets.QWidget()
        self.BruteTab.setObjectName(_fromUtf8("BruteTab"))
        self.horizontalLayout_7 = QtWidgets.QHBoxLayout(self.BruteTab)
        self.horizontalLayout_7.setObjectName(_fromUtf8("horizontalLayout_7"))
        self.BruteTabWidget = QtWidgets.QTabWidget(self.BruteTab)
        self.BruteTabWidget.setObjectName(_fromUtf8("BruteTabWidget"))
        self.horizontalLayout_7.addWidget(self.BruteTabWidget)
        self.MainTabWidget.addTab(self.BruteTab, _fromUtf8(""))     

    def setupBottomPanel(self):
        self.BottomTabWidget = QtWidgets.QTabWidget(self.splitter_2)
        self.BottomTabWidget.setSizeIncrement(QtCore.QSize(0, 0))
        self.BottomTabWidget.setBaseSize(QtCore.QSize(0, 0))
        self.BottomTabWidget.setObjectName(_fromUtf8("BottomTabWidget"))

        # Process Tab
        self.ProcessTab = QtWidgets.QWidget()
        self.ProcessTab.setObjectName(_fromUtf8("ProcessesTab"))
        self.horizontalLayout_5 = QtWidgets.QHBoxLayout(self.ProcessTab)
        self.horizontalLayout_5.setObjectName(_fromUtf8("horizontalLayout_5"))
        self.ProcessesTableView = QtWidgets.QTableView(self.ProcessTab)
        self.ProcessesTableView.setObjectName(_fromUtf8("ProcessesTableView"))
        self.horizontalLayout_5.addWidget(self.ProcessesTableView)
        self.BottomTabWidget.addTab(self.ProcessTab, _fromUtf8(""))

    def setupBottom2Panel(self):
        # Log Tab
        self.LogTab = QtWidgets.QWidget()
        self.LogTab.setObjectName(_fromUtf8("LogTab"))
        self.LogTabLayout = QtWidgets.QHBoxLayout(self.LogTab)
        self.LogTabLayout.setObjectName(_fromUtf8("LogTabLayout"))
        self.LogOutputTextView = QPlainTextEditLogger(self.LogTab)
        self.LogOutputTextView.widget.setObjectName(_fromUtf8("LogOutputTextView"))
        self.LogOutputTextView.widget.setReadOnly(True)
        self.LogTabLayout.addWidget(self.LogOutputTextView.widget)
        self.BottomTabWidget.addTab(self.LogTab, _fromUtf8(""))
        log.addHandler(self.LogOutputTextView)

        # Python Tab - Disabled until next release
        #self.PythonTab = QtWidgets.QWidget()
        #self.PythonTab.setObjectName(_fromUtf8("PythonTab"))
        #self.PythonOutputTextView = QtWidgets.QPlainTextEdit(self.PythonTab)
        #self.PythonOutputTextView.setReadOnly(False)
        #self.PythonTabLayout = QtWidgets.QHBoxLayout(self.PythonTab)
        #self.PythonTabLayout.addWidget(self.PythonOutputTextView)
        #self.BottomTabWidget.addTab(self.PythonTab, _fromUtf8(""))

    def setupMenuBar(self, MainWindow):
        self.menubar = QtWidgets.QMenuBar(MainWindow)
        self.menubar.setGeometry(QtCore.QRect(0, 0, 1010, 25))
        self.menubar.setObjectName(_fromUtf8("menubar"))
        self.menuFile = QtWidgets.QMenu(self.menubar)
        self.menuFile.setObjectName(_fromUtf8("menuFile"))
        #self.menuSettings = QtWidgets.QMenu(self.menubar)
        #self.menuSettings.setObjectName(_fromUtf8("menuSettings"))
        self.menuHelp = QtWidgets.QMenu(self.menubar)
        self.menuHelp.setObjectName(_fromUtf8("menuHelp"))
        MainWindow.setMenuBar(self.menubar)
        self.statusbar = QtWidgets.QStatusBar(MainWindow)
        self.statusbar.setObjectName(_fromUtf8("statusbar"))
        MainWindow.setStatusBar(self.statusbar)
        self.actionExit = QtWidgets.QAction(MainWindow)
        self.actionExit.setObjectName(_fromUtf8("actionExit"))
        self.actionOpen = QtWidgets.QAction(MainWindow)
        self.actionOpen.setObjectName(_fromUtf8("actionOpen"))
        self.actionSave = QtWidgets.QAction(MainWindow)
        self.actionSave.setObjectName(_fromUtf8("actionSave"))
        self.actionImportNmap = QtWidgets.QAction(MainWindow)
        self.actionImportNmap.setObjectName(_fromUtf8("actionImportNmap"))
        self.actionSaveAs = QtWidgets.QAction(MainWindow)
        self.actionSaveAs.setObjectName(_fromUtf8("actionSaveAs"))
        self.actionNew = QtWidgets.QAction(MainWindow)
        self.actionNew.setObjectName(_fromUtf8("actionNew"))
        self.actionAddHosts = QtWidgets.QAction(MainWindow)
        self.actionAddHosts.setObjectName(_fromUtf8("actionAddHosts"))
        self.menuFile.addAction(self.actionNew)
        self.menuFile.addAction(self.actionOpen)
        self.menuFile.addAction(self.actionSave)
        self.menuFile.addAction(self.actionSaveAs)
        self.menuFile.addSeparator()
        self.menuFile.addAction(self.actionAddHosts)
        self.menuFile.addAction(self.actionImportNmap)
        self.menuFile.addSeparator()
        self.menuFile.addAction(self.actionExit)
        self.menubar.addAction(self.menuFile.menuAction())
        #self.menubar.addAction(self.menuSettings.menuAction())
        #self.actionSettings = QtWidgets.QAction(MainWindow)
        #self.actionSettings.setObjectName(_fromUtf8("getSettingsMenu"))
        #self.menuSettings.addAction(self.actionSettings)

        self.actionHelp = QtWidgets.QAction(MainWindow)
        self.actionHelp.setObjectName(_fromUtf8("getHelp"))
        self.menuHelp.addAction(self.actionHelp)
        self.menubar.addAction(self.menuHelp.menuAction())      

        self.actionConfig = QtWidgets.QAction(MainWindow)
        self.actionConfig.setObjectName(_fromUtf8("config"))
        self.menuHelp.addAction(self.actionConfig)
        self.menubar.addAction(self.menuHelp.menuAction())

    def setDefaultIndexes(self):
        self.MainTabWidget.setCurrentIndex(1)
        self.HostsTabWidget.setCurrentIndex(1)
        self.ServicesTabWidget.setCurrentIndex(1)
        self.BruteTabWidget.setCurrentIndex(1)
        self.BottomTabWidget.setCurrentIndex(0)     

    def retranslateUi(self, MainWindow):
        MainWindow.setWindowTitle(QtWidgets.QApplication.translate("MainWindow", "LEGION", None))
        self.HostsTabWidget.setTabText(self.HostsTabWidget.indexOf(self.HostsTab),
                                       QtWidgets.QApplication.translate("MainWindow", "Hosts", None))
        self.HostsTabWidget.setTabText(self.HostsTabWidget.indexOf(self.ServicesLeftTab),
                                       QtWidgets.QApplication.translate("MainWindow", "Services", None))
        #self.HostsTabWidget.setTabText(self.HostsTabWidget.indexOf(self.CvesLeftTab),
        # QtWidgets.QApplication.translate("MainWindow", "CVEs", None))
        self.HostsTabWidget.setTabText(self.HostsTabWidget.indexOf(self.ToolsTab),
                                       QtWidgets.QApplication.translate("MainWindow", "Tools", None))
        self.ServicesTabWidget.setTabText(self.ServicesTabWidget.indexOf(self.ServicesRightTab),
                                          QtWidgets.QApplication.translate("MainWindow", "Services", None))
        self.ServicesTabWidget.setTabText(self.ServicesTabWidget.indexOf(self.CvesRightTab),
                                          QtWidgets.QApplication.translate("MainWindow", "CVEs", None))
        self.ServicesTabWidget.setTabText(self.ServicesTabWidget.indexOf(self.ScriptsTab),
                                          QtWidgets.QApplication.translate("MainWindow", "Scripts", None))
        self.ServicesTabWidget.setTabText(self.ServicesTabWidget.indexOf(self.InformationTab),
                                          QtWidgets.QApplication.translate("MainWindow", "Information", None))
        self.ServicesTabWidget.setTabText(self.ServicesTabWidget.indexOf(self.NotesTab),
                                          QtWidgets.QApplication.translate("MainWindow", "Notes", None))
        self.MainTabWidget.setTabText(self.MainTabWidget.indexOf(self.ScanTab),
                                      QtWidgets.QApplication.translate("MainWindow", "Scan", None))
        self.MainTabWidget.setTabText(self.MainTabWidget.indexOf(self.BruteTab),
                                      QtWidgets.QApplication.translate("MainWindow", "Brute", None))
        self.BottomTabWidget.setTabText(self.BottomTabWidget.indexOf(self.ProcessTab),
                                        QtWidgets.QApplication.translate("MainWindow", "Processes", None))
        self.BottomTabWidget.setTabText(self.BottomTabWidget.indexOf(self.LogTab),
                                        QtWidgets.QApplication.translate("MainWindow", "Log", None))
        # self.BottomTabWidget.setTabText(self.BottomTabWidget.indexOf(self.PythonTab),
        # QtWidgets.QApplication.translate("MainWindow", "Python", None)) - Disabled until future release
        self.menuFile.setTitle(QtWidgets.QApplication.translate("MainWindow", "File", None))
        #self.menuSettings.setTitle(QtWidgets.QApplication.translate("MainWindow", "Settings", None))
        self.menuHelp.setTitle(QtWidgets.QApplication.translate("MainWindow", "Help", None))
        self.actionExit.setText(QtWidgets.QApplication.translate("MainWindow", "Exit", None))
        self.actionExit.setToolTip(QtWidgets.QApplication.translate("MainWindow", "Exit the application", None))
        self.actionExit.setShortcut(QtWidgets.QApplication.translate("MainWindow", "Ctrl+Q", None))
        self.actionOpen.setText(QtWidgets.QApplication.translate("MainWindow", "Open", None))
        self.actionOpen.setToolTip(QtWidgets.QApplication.translate("MainWindow",
                                                                    "Open an existing project file", None))
        self.actionOpen.setShortcut(QtWidgets.QApplication.translate("MainWindow", "Ctrl+O", None))
        self.actionSave.setText(QtWidgets.QApplication.translate("MainWindow", "Save", None))
        self.actionSave.setToolTip(QtWidgets.QApplication.translate("MainWindow", "Save the current project", None))
        self.actionSave.setShortcut(QtWidgets.QApplication.translate("MainWindow", "Ctrl+S", None))
        self.actionImportNmap.setText(QtWidgets.QApplication.translate("MainWindow", "Import nmap", None))
        self.actionImportNmap.setToolTip(QtWidgets.QApplication.translate("MainWindow",
                                                                          "Import an nmap xml file", None))
        self.actionImportNmap.setShortcut(QtWidgets.QApplication.translate("MainWindow", "Ctrl+I", None))
        self.actionSaveAs.setText(QtWidgets.QApplication.translate("MainWindow", "Save As", None))
        self.actionNew.setText(QtWidgets.QApplication.translate("MainWindow", "New", None))
        self.actionNew.setShortcut(QtWidgets.QApplication.translate("MainWindow", "Ctrl+N", None))
        self.actionAddHosts.setText(QtWidgets.QApplication.translate("MainWindow", "Add host(s) to scope", None))
        self.actionAddHosts.setShortcut(QtWidgets.QApplication.translate("MainWindow", "Ctrl+H", None))
        #self.actionSettings.setText(QtWidgets.QApplication.translate("MainWindow", "Preferences", None))
        self.actionHelp.setText(QtWidgets.QApplication.translate("MainWindow", "Help", None))
        self.actionHelp.setShortcut(QtWidgets.QApplication.translate("MainWindow", "F1", None))
        self.actionConfig.setText(QtWidgets.QApplication.translate("MainWindow", "Config", None))
        self.actionConfig.setShortcut(QtWidgets.QApplication.translate("MainWindow", "F2", None))

if __name__ == "__main__":
    import sys
    app = QtWidgets.QApplication(sys.argv)
    MainWindow = QtWidgets.QMainWindow()
    ui = Ui_MainWindow()
    ui.setupUi(MainWindow)
    MainWindow.show()
    sys.exit(app.exec_())
<|MERGE_RESOLUTION|>--- conflicted
+++ resolved
@@ -1,12 +1,6 @@
 #!/usr/bin/env python
-
-<<<<<<< HEAD
 """
-LEGION (https://govanguard.io)
-=======
-'''
 LEGION (https://govanguard.com)
->>>>>>> 55f0d555
 Copyright (c) 2018 GoVanguard
 
     This program is free software: you can redistribute it and/or modify it under the terms of the GNU General Public
