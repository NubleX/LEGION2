--- conflicted
+++ resolved
@@ -56,11 +56,7 @@
 
         self.label1 = QtWidgets.QLabel()
         self.label1.setText('IP')
-<<<<<<< HEAD
-        self.label1.setFixedWidth(20)          # experimental
-=======
         #self.label1.setFixedWidth(10)          # experimental
->>>>>>> 71cc4330
         self.label1.setAlignment(Qt.AlignLeft)
         self.label1.setAlignment(Qt.AlignVCenter)
         self.ipTextinput = QtWidgets.QLineEdit()
@@ -69,11 +65,7 @@
         
         self.label2 = QtWidgets.QLabel()
         self.label2.setText('Port')
-<<<<<<< HEAD
-        self.label2.setFixedWidth(30)          # experimental
-=======
         #self.label2.setFixedWidth(10)          # experimental
->>>>>>> 71cc4330
         self.label2.setAlignment(Qt.AlignLeft)
         self.label2.setAlignment(Qt.AlignVCenter)
         self.portTextinput = QtWidgets.QLineEdit()
@@ -82,11 +74,7 @@
         
         self.label3 = QtWidgets.QLabel()
         self.label3.setText('Service')
-<<<<<<< HEAD
-        self.label3.setFixedWidth(50)          # experimental
-=======
         #self.label3.setFixedWidth(10)          # experimental
->>>>>>> 71cc4330
         self.label3.setAlignment(Qt.AlignLeft)
         self.label3.setAlignment(Qt.AlignVCenter)
         self.serviceComboBox = QtWidgets.QComboBox()
