--- conflicted
+++ resolved
@@ -52,11 +52,7 @@
         self.checkAddMoreOptions.stateChanged.connect(self.showMoreOptions)
         
     def setupLayoutHlayout(self):
-<<<<<<< HEAD
         hydraServiceConversion = {'login':'rlogin', 'ms-sql-s':'mssql', 'ms-wbt-server':'rdp', 'netbios-ssn':'smb',
-=======
-        hydraServiceConversion = {'login':'rlogin', 'ms-sql-s':'mssql', 'ms-wbt-server':'rdp', 'netbios-ssn':'smb', \
->>>>>>> ef5c9ea5
             'netbios-ns':'smb', 'microsoft-ds':'smb', 'postgresql':'postgres', 'vmware-auth':'vmauthd"'}
         # sometimes nmap service name is different from hydra service name
         if self.service is None:
@@ -483,13 +479,8 @@
         self.setLayout(layout)
         
     def getFilters(self):
-<<<<<<< HEAD
         return [self.hostsUp.isChecked(), self.hostsDown.isChecked(), self.hostsChecked.isChecked(),
             self.portsOpen.isChecked(), self.portsFiltered.isChecked(), self.portsClosed.isChecked(),
-=======
-        return [self.hostsUp.isChecked(), self.hostsDown.isChecked(), self.hostsChecked.isChecked(), \
-            self.portsOpen.isChecked(), self.portsFiltered.isChecked(), self.portsClosed.isChecked(), \
->>>>>>> ef5c9ea5
             self.portsTcp.isChecked(), self.portsUdp.isChecked(), unicode(self.hostKeywordText.text()).split()]
 
     def setCurrentFilters(self, filters):
