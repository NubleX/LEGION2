#!/usr/bin/env python

'''
LEGION (https://govanguard.io)
Copyright (c) 2018 GoVanguard

    This program is free software: you can redistribute it and/or modify it under the terms of the GNU General Public License as published by the Free Software Foundation, either version 3 of the License, or (at your option) any later version.

    This program is distributed in the hope that it will be useful, but WITHOUT ANY WARRANTY; without even the implied warranty of MERCHANTABILITY or FITNESS FOR A PARTICULAR PURPOSE.  See the GNU General Public License for more details.

    You should have received a copy of the GNU General Public License along with this program.  If not, see <http://www.gnu.org/licenses/>.
'''

import sys, os, ntpath, signal, re                                      # for file operations, to kill processes and for regex

from PyQt5.QtCore import *                                              # for filters dialog
from PyQt5 import QtCore
from PyQt5 import QtWidgets, QtGui, QtCore

from ui.gui import *
from ui.dialogs import *
from ui.settingsDialog import *
from ui.configDialog import *
from ui.helpDialog import *
from ui.addHostDialog import *
from ui.ancillaryDialog import *
from app.hostmodels import *
from app.servicemodels import *
from app.scriptmodels import *
from app.cvemodels import *
from app.processmodels import *
from app.auxiliary import *
import time #temp
from six import u as unicode
import pandas as pd

# this class handles everything gui-related
class View(QtCore.QObject):
    tick = QtCore.pyqtSignal(int, name="changed")                       # signal used to update the progress bar
    
    def __init__(self, ui, ui_mainwindow):
        QtCore.QObject.__init__(self)
        self.ui = ui
        self.ui_mainwindow = ui_mainwindow                              # TODO: retrieve window dimensions/location from settings

        self.bottomWindowSize = 100
        self.leftPanelSize = 300

        self.ui.splitter_2.setSizes([250, self.bottomWindowSize])                           # set better default size for bottom panel
        self.qss = None
        self.processesTableViewSort = 'desc'
        self.processesTableViewSortColumn = 'status'
        self.toolsTableViewSort = 'desc'
        self.toolsTableViewSortColumn = 'id'

    def setController(self, controller):                                # the view needs access to controller methods to link gui actions with real actions
        self.controller = controller

    def startOnce(self):
        self.fixedTabsCount = self.ui.ServicesTabWidget.count()         # the number of fixed host tabs (services, scripts, information, notes)
        self.hostInfoWidget = HostInformationWidget(self.ui.InformationTab)
        self.filterdialog = FiltersDialog(self.ui.centralwidget)
        self.importProgressWidget = ProgressWidget('Importing nmap..', self.ui.centralwidget)
        self.adddialog = AddHostsDialog(self.ui.centralwidget)      
        self.settingsWidget = AddSettingsDialog(self.ui.centralwidget)
        self.helpDialog = HelpDialog(self.controller.name, self.controller.author, self.controller.copyright, self.controller.links, self.controller.emails, self.controller.version, self.controller.build, self.controller.update, self.controller.license, self.controller.desc, self.controller.smallIcon, self.controller.bigIcon, qss = self.qss, parent = self.ui.centralwidget)
        self.configDialog = ConfigDialog(controller = self.controller, qss = self.qss, parent = self.ui.centralwidget)

        self.ui.HostsTableView.setSelectionMode(3)
        self.ui.ServiceNamesTableView.setSelectionMode(1)
        self.ui.CvesTableView.setSelectionMode(1)
        self.ui.ToolsTableView.setSelectionMode(1)
        self.ui.ScriptsTableView.setSelectionMode(1)        
        self.ui.ToolHostsTableView.setSelectionMode(1)

    # initialisations (globals, etc)
    def start(self, title='*untitled'):
        self.dirty = False                                              # to know if the project has been saved
        self.firstSave = True                                           # to know if we should use the save as dialog (should probably be False until we add/import a host)
        self.hostTabs = dict()                                          # to keep track of which tabs should be displayed for each host
        self.bruteTabCount = 1                                          # to keep track of the numbering of the bruteforce tabs (incremented when a new tab is added)
        
        self.filters = Filters()                                        # to choose what to display in each panel

        self.ui.keywordTextInput.setText('')                            # clear keyword filter

        self.lastHostIdClicked = ''                                     # TODO: check if we can get rid of this one.
        self.ip_clicked = ''                                            # useful when updating interfaces (serves as memory)
        self.service_clicked = ''                                       # useful when updating interfaces (serves as memory)
        self.tool_clicked = ''                                          # useful when updating interfaces (serves as memory)
        self.script_clicked = ''                                        # useful when updating interfaces (serves as memory)
        self.tool_host_clicked = ''                                     # useful when updating interfaces (serves as memory)
        self.lazy_update_hosts = False                                  # these variables indicate that the corresponding table needs to be updated.
        self.lazy_update_services = False                               # 'lazy' means we only update a table at the last possible minute - before the user needs to see it
        self.lazy_update_tools = False
        self.menuVisible = False                                        # to know if a context menu is showing (important to avoid disrupting the user)
        self.ProcessesTableModel = None                                 # fixes bug when sorting processes for the first time
        self.ToolsTableModel = None
        self.setupProcessesTableView()
        self.setupToolsTableView()

        self.setMainWindowTitle(title)
        self.ui.statusbar.showMessage('Starting up..', msecs=1000)

        self.initTables()                                               # initialise all tables

        self.updateInterface()
        self.restoreToolTabWidget(True)                                 # True means we want to show the original textedit
        self.updateScriptsOutputView('')                                # update the script output panel (right) 
        self.updateToolHostsTableView('')
        self.ui.MainTabWidget.setCurrentIndex(0)                        # display scan tab by default
        self.ui.HostsTabWidget.setCurrentIndex(0)                       # display Hosts tab by default
        self.ui.ServicesTabWidget.setCurrentIndex(0)                    # display Services tab by default
        self.ui.BottomTabWidget.setCurrentIndex(0)                      # display Log tab by default
        self.ui.BruteTabWidget.setTabsClosable(True)                    # sets all tabs as closable in bruteforcer

        self.ui.ServicesTabWidget.setTabsClosable(True)                 # hide the close button (cross) from the fixed tabs

        self.ui.ServicesTabWidget.tabBar().setTabButton(0, QTabBar.RightSide, None)
        self.ui.ServicesTabWidget.tabBar().setTabButton(1, QTabBar.RightSide, None)
        self.ui.ServicesTabWidget.tabBar().setTabButton(2, QTabBar.RightSide, None)
        self.ui.ServicesTabWidget.tabBar().setTabButton(3, QTabBar.RightSide, None)
        self.ui.ServicesTabWidget.tabBar().setTabButton(4, QTabBar.RightSide, None)

        self.resetBruteTabs()                                           # clear brute tabs (if any) and create default brute tab
        self.displayToolPanel(False)
        self.displayScreenshots(False)
        self.displayAddHostsOverlay(True)                               # displays an overlay over the hosttableview saying 'click here to add host(s) to scope'

    def startConnections(self):                                         # signal initialisations (signals/slots, actions, etc)
        ### MENU ACTIONS ###
        self.connectCreateNewProject()
        self.connectOpenExistingProject()
        self.connectSaveProject()
        self.connectSaveProjectAs()
        self.connectAddHosts()
        self.connectImportNmap()
        #self.connectSettings()
        self.connectHelp()      
        self.connectConfig()
        self.connectAppExit()
        ### TABLE ACTIONS ###
        self.connectAddHostsOverlayClick()
        self.connectHostTableClick()        
        self.connectServiceNamesTableClick()
        self.connectToolsTableClick()
        self.connectScriptTableClick()
        self.connectToolHostsClick()
        self.connectAdvancedFilterClick()
        self.connectAddHostClick()
        self.connectSwitchTabClick()                                    # to detect changing tabs (on left panel)
        self.connectSwitchMainTabClick()                                # to detect changing top level tabs
        self.connectTableDoubleClick()                                  # for double clicking on host (it redirects to the host view)
        self.connectProcessTableHeaderResize()
        ### CONTEXT MENUS ###
        self.connectHostsTableContextMenu()
        self.connectServiceNamesTableContextMenu()
        self.connectServicesTableContextMenu()
        self.connectToolHostsTableContextMenu()
        self.connectProcessesTableContextMenu()
        self.connectScreenshotContextMenu()
        ### OTHER ###
        self.ui.NotesTextEdit.textChanged.connect(self.setDirty)
        self.ui.FilterApplyButton.clicked.connect(self.updateFilterKeywords)
        self.ui.ServicesTabWidget.tabCloseRequested.connect(self.closeHostToolTab)
        self.ui.BruteTabWidget.tabCloseRequested.connect(self.closeBruteTab)
        self.ui.keywordTextInput.returnPressed.connect(self.ui.FilterApplyButton.click)
        self.filterdialog.applyButton.clicked.connect(self.updateFilter)
        #self.settingsWidget.applyButton.clicked.connect(self.applySettings)
        #self.settingsWidget.cmdCancelButton.clicked.connect(self.cancelSettings)
        #self.settingsWidget.applyButton.clicked.connect(self.controller.applySettings(self.settingsWidget.settings))
        self.tick.connect(self.importProgressWidget.setProgress)        # slot used to update the progress bar

    #################### AUXILIARY ####################

    def initTables(self):                                               # this function prepares the default settings for each table
        # hosts table (left)
        headers = ["Id", "OS", "Accuracy", "Host", "IPv4", "IPv6", "Mac", "Status", "Hostname", "Vendor", "Uptime", "Lastboot", "Distance", "CheckedHost", "State", "Count", "Closed"]
        setTableProperties(self.ui.HostsTableView, len(headers), [0, 2, 4, 5, 6, 7, 8, 9, 10 , 11, 12, 13, 14, 15, 16, 17, 18, 19, 20, 21, 22, 23, 24])
        self.ui.HostsTableView.horizontalHeader().resizeSection(1, 30)

        # service names table (left)
        headers = ["Name"]
        setTableProperties(self.ui.ServiceNamesTableView, len(headers))

        # cves table (right)
        headers = ["CVE Id", "Severity", "Product", "Version", "CVE URL", "Source", "ExploitDb ID", "ExploitDb", "ExploitDb URL"]
        setTableProperties(self.ui.CvesTableView, len(headers))
        self.ui.CvesTableView.setSortingEnabled(True)

        # tools table (left)
        headers = ["Progress", "Display", "Pid", "Tool", "Tool", "Host", "Port", "Protocol", "Command", "Start time", "OutputFile", "Output", "Status"]
        setTableProperties(self.ui.ToolsTableView, len(headers), [0, 1, 2, 4, 5, 6, 7, 8, 9, 10, 11, 12, 13])

        # service table (right)
        headers = ["Host", "Port", "Port", "Protocol", "State", "HostId", "ServiceId", "Name", "Product", "Version", "Extrainfo", "Fingerprint"]
        setTableProperties(self.ui.ServicesTableView, len(headers), [0, 1, 5, 6, 8, 10, 11])      

        # ports by service (right)
        headers = ["Host", "Port", "Port", "Protocol", "State", "HostId", "ServiceId", "Name", "Product", "Version", "Extrainfo", "Fingerprint"]
        setTableProperties(self.ui.ServicesTableView, len(headers), [2, 5, 6, 8, 10, 11])
        self.ui.ServicesTableView.horizontalHeader().resizeSection(0, 130)       # resize IP 

        # scripts table (right)
        headers = ["Id", "Script", "Port", "Protocol"]
        setTableProperties(self.ui.ScriptsTableView, len(headers), [0, 3])

        # tool hosts table (right)
        headers = ["Progress", "Display", "Pid", "Name", "Action", "Target", "Port", "Protocol", "Command", "Start time", "OutputFile", "Output", "Status"]
        setTableProperties(self.ui.ToolHostsTableView, len(headers), [0, 1, 2, 3, 4, 7, 8, 9, 10, 11, 12])
        self.ui.ToolHostsTableView.horizontalHeader().resizeSection(5,150)      # default width for Host column
    
        # process table
        headers = ["Progress", "Elapsed", "Est. Remaining", "Display", "Pid", "Name", "Tool", "Host", "Port", "Protocol", "Command", "Start time", "OutputFile", "Output", "Status"]
        setTableProperties(self.ui.ProcessesTableView, len(headers), [1, 2, 3, 4, 5, 8, 9, 10, 13, 14, 16])
        self.ui.ProcessesTableView.setSortingEnabled(True)

    def setMainWindowTitle(self, title):
        self.ui_mainwindow.setWindowTitle(str(title))

    def yesNoDialog(self, message, title):
        dialog = QtWidgets.QMessageBox.question(self.ui.centralwidget, title, message, QtWidgets.QMessageBox.Yes | QtWidgets.QMessageBox.No, QtWidgets.QMessageBox.No)
        return dialog
        
    def setDirty(self, status=True):                                    # this function is called for example when the user edits notes
        self.dirty = status     
        title = ''
        
        if self.dirty:
            title = '*'
        if self.controller.isTempProject():
            title += 'untitled'
        else:
            title += ntpath.basename(str(self.controller.getProjectName()))
        
        self.setMainWindowTitle(self.controller.name + ' ' + self.controller.getVersion() + ' - ' + title + ' - ' + self.controller.getCWD())
        
    #################### ACTIONS ####################

    def connectProcessTableHeaderResize(self):
        self.ui.ProcessesTableView.horizontalHeader().sectionResized.connect(self.saveProcessHeaderWidth)

    def saveProcessHeaderWidth(self, index, oldSize, newSize):
        columnWidths = self.controller.getSettings().gui_process_tab_column_widths.split(',')
        difference = abs(int(columnWidths[index]) - newSize)
        if difference >= 5:
            columnWidths[index] = str(newSize)
            self.controller.settings.gui_process_tab_column_widths = ','.join(columnWidths)
            self.controller.applySettings(self.controller.settings)

    def dealWithRunningProcesses(self, exiting=False):
        if len(self.controller.getRunningProcesses()) > 0:
            message = "There are still processes running. If you continue, every process will be terminated. Are you sure you want to continue?"
            reply = self.yesNoDialog(message, 'Confirm')
                    
            if not reply == QtWidgets.QMessageBox.Yes:
                return False
            self.controller.killRunningProcesses()
        
        elif exiting:
            return self.confirmExit()
        
        return True

    def dealWithCurrentProject(self, exiting=False):                    # returns True if we can proceed with: creating/opening a project or exiting
        if self.dirty:                                                  # if there are unsaved changes, show save dialog first
            if not self.saveOrDiscard():                                # if the user canceled, stop
                return False
        
        return self.dealWithRunningProcesses(exiting)                   # deal with running processes

    def confirmExit(self):          
        message = "Are you sure to exit the program?"
        reply = self.yesNoDialog(message, 'Confirm')
        return (reply == QtWidgets.QMessageBox.Yes)

    def killProcessConfirmation(self):
        message = "Are you sure you want to kill the selected processes?"
        reply = self.yesNoDialog(message, 'Confirm')
        if reply == QtWidgets.QMessageBox.Yes:
            return True
        return False

    def connectCreateNewProject(self):
        self.ui.actionNew.triggered.connect(self.createNewProject)

    def createNewProject(self):
        if self.dealWithCurrentProject():
            log.info('Creating new project..')
            self.controller.createNewProject()

    def connectOpenExistingProject(self):
        self.ui.actionOpen.triggered.connect(self.openExistingProject)

    def openExistingProject(self):      
        if self.dealWithCurrentProject():
            filename = QtWidgets.QFileDialog.getOpenFileName(self.ui.centralwidget, 'Open project', self.controller.getCWD(), filter='Legion session (*.legion);; Sparta session (*.sprt)')[0]
        
            if not filename == '':                                      # check for permissions
                if not os.access(filename, os.R_OK) or not os.access(filename, os.W_OK):
                    log.info('Insufficient permissions to open this file.')
                    reply = QtWidgets.QMessageBox.warning(self.ui.centralwidget, 'Warning', "You don't have the necessary permissions on this file.", "Ok")
                    return

                if '.legion' in str(filename):
                    projectType = 'legion'
                elif '.sprt' in str(filename):
                    projectType = 'sparta'
                                
                self.controller.openExistingProject(filename, projectType)
                self.firstSave = False                                  # overwrite this variable because we are opening an existing file
                self.displayAddHostsOverlay(False)                      # do not show the overlay because the hosttableview is already populated
            else:
                log.info('No file chosen..')

    def connectSaveProject(self):
        self.ui.actionSave.triggered.connect(self.saveProject)
    
    def saveProject(self):
        self.ui.statusbar.showMessage('Saving..')
        if self.firstSave:
            self.saveProjectAs()
        else:
            log.info('Saving project..')
            self.controller.saveProject(self.lastHostIdClicked, self.ui.NotesTextEdit.toPlainText())

            self.setDirty(False)
            self.ui.statusbar.showMessage('Saved!', msecs=1000)
            log.info('Saved!')

    def connectSaveProjectAs(self):
        self.ui.actionSaveAs.triggered.connect(self.saveProjectAs)

    def saveProjectAs(self):
        self.ui.statusbar.showMessage('Saving..')
        log.info('Saving project..')

        self.controller.saveProject(self.lastHostIdClicked, self.ui.NotesTextEdit.toPlainText())        

        filename = QtWidgets.QFileDialog.getSaveFileName(self.ui.centralwidget, 'Save project as', self.controller.getCWD(), filter='Legion session (*.legion)', options=QtWidgets.QFileDialog.DontConfirmOverwrite)[0]
            
        while not filename =='':
            if not os.access(ntpath.dirname(str(filename)), os.R_OK) or not os.access(ntpath.dirname(str(filename)), os.W_OK):
                log.info('Insufficient permissions on this folder.')
                reply = QtWidgets.QMessageBox.warning(self.ui.centralwidget, 'Warning', "You don't have the necessary permissions on this folder.")
                
            else:
                if self.controller.saveProjectAs(filename):
                    break
                    
                if not str(filename).endswith('.legion'):
                    filename = str(filename) + '.legion'
                msgBox = QtWidgets.QMessageBox()
                reply = msgBox.question(self.ui.centralwidget, 'Confirm', "A file named \""+ntpath.basename(str(filename))+"\" already exists.  Do you want to replace it?", QtWidgets.QMessageBox.Abort | QtWidgets.QMessageBox.Save)
            
                if reply == QtWidgets.QMessageBox.Save:
                    self.controller.saveProjectAs(filename, 1)          # replace
                    break

            filename = QtWidgets.QFileDialog.getSaveFileName(self.ui.centralwidget, 'Save project as', '.', filter='Legion session (*.legion)', options=QtWidgets.QFileDialog.DontConfirmOverwrite)[0]

        if not filename == '':          
            self.setDirty(False)
            self.firstSave = False
            self.ui.statusbar.showMessage('Saved!', msecs=1000)
            self.controller.updateOutputFolder()
            log.info('Saved!')
        else:
            log.info('No file chosen..')

    def saveOrDiscard(self):
        reply = QtWidgets.QMessageBox.question(self.ui.centralwidget, 'Confirm', "The project has been modified. Do you want to save your changes?", QtWidgets.QMessageBox.Save | QtWidgets.QMessageBox.Discard | QtWidgets.QMessageBox.Cancel, QtWidgets.QMessageBox.Save)
        
        if reply == QtWidgets.QMessageBox.Save:
            self.saveProject()
            return True
        elif reply == QtWidgets.QMessageBox.Discard:
            return True
        else:
            return False                                                # the user cancelled
            
    def closeProject(self):
        self.ui.statusbar.showMessage('Closing project..', msecs=1000)
        self.controller.closeProject()
        self.removeToolTabs()                                           # to make them disappear from the UI
                
    def connectAddHosts(self):
        self.ui.actionAddHosts.triggered.connect(self.connectAddHostsDialog)
        
    def connectAddHostsDialog(self):
        self.adddialog.cmdAddButton.setDefault(True)   
        self.adddialog.txtHostList.setFocus(True)
        self.adddialog.validationLabel.hide()
        self.adddialog.spacer.changeSize(15, 15)
        self.adddialog.show()
        self.adddialog.cmdAddButton.clicked.connect(self.callAddHosts)
        self.adddialog.cmdCancelButton.clicked.connect(self.adddialog.close)
        
    def callAddHosts(self):
        hostListStr = str(self.adddialog.txtHostList.toPlainText()).replace(';',' ')
        nmapOptions = []
        scanMode = 'Unset'

        if validateNmapInput(hostListStr):
            self.adddialog.close()
            hostList = []
            splitTypes = [';', ' ', '\n']

            for splitType in splitTypes:
                hostListStr = hostListStr.replace(splitType, ';')

            hostList = hostListStr.split(';')
            hostList = [hostEntry for hostEntry in hostList if len(hostEntry) > 0]

            hostAddOptionControls = [self.adddialog.rdoScanOptTcpConnect, self.adddialog.rdoScanOptSynStealth, self.adddialog.rdoScanOptFin, self.adddialog.rdoScanOptNull, self.adddialog.rdoScanOptXmas, self.adddialog.rdoScanOptPingTcp, self.adddialog.rdoScanOptPingUdp, self.adddialog.rdoScanOptPingDisable, self.adddialog.rdoScanOptPingRegular, self.adddialog.rdoScanOptPingSyn, self.adddialog.rdoScanOptPingAck, self.adddialog.rdoScanOptPingTimeStamp, self.adddialog.rdoScanOptPingNetmask, self.adddialog.chkScanOptFragmentation]
            nmapOptions = []

            if self.adddialog.rdoModeOptEasy.isChecked():
                scanMode = 'Easy'
            else:
                scanMode = 'Hard'
                for hostAddOptionControl in hostAddOptionControls:
                    if hostAddOptionControl.isChecked():
                       nmapOptionValue = str(hostAddOptionControl.toolTip())
                       nmapOptionValueSplit = nmapOptionValue.split('[')
                       if len(nmapOptionValueSplit) > 1:
                           nmapOptionValue = nmapOptionValueSplit[1].replace(']','')
                           nmapOptions.append(nmapOptionValue)
                nmapOptions.append(str(self.adddialog.txtCustomOptList.text()))
            for hostListEntry in hostList:
                self.controller.addHosts(targetHosts = hostListEntry, runHostDiscovery = self.adddialog.chkDiscovery.isChecked(), runStagedNmap = self.adddialog.chkNmapStaging.isChecked(), nmapSpeed = self.adddialog.sldScanTimingSlider.value(), scanMode = scanMode, nmapOptions = nmapOptions)
            self.adddialog.cmdAddButton.clicked.disconnect()                   # disconnect all the signals from that button
        else:       
            self.adddialog.spacer.changeSize(0,0)
            self.adddialog.validationLabel.show()
            self.adddialog.cmdAddButton.clicked.disconnect()                   # disconnect all the signals from that button
            self.adddialog.cmdAddButton.clicked.connect(self.callAddHosts)

    ###
    
    def connectImportNmap(self):
        self.ui.actionImportNmap.triggered.connect(self.importNmap)

    def importNmap(self):
        self.ui.statusbar.showMessage('Importing nmap xml..', msecs=1000)
        filename = QtWidgets.QFileDialog.getOpenFileName(self.ui.centralwidget, 'Choose nmap file', self.controller.getCWD(), filter='XML file (*.xml)')[0]
        log.info('Importing nmap xml from {0}...'.format(str(filename))) 
        if not filename == '':
            if not os.access(filename, os.R_OK):                        # check for read permissions on the xml file
                log.info('Insufficient permissions to read this file.')
                reply = QtWidgets.QMessageBox.warning(self.ui.centralwidget, 'Warning', "You don't have the necessary permissions to read this file.", "Ok")
                return

            self.importProgressWidget.reset('Importing nmap..') 
            self.importProgressWidget.setProgress(5)
            self.importProgressWidget.show()
            self.controller.nmapImporter.setFilename(str(filename))
            self.controller.nmapImporter.start()
            self.controller.copyNmapXMLToOutputFolder(str(filename))
            self.importProgressWidget.show()
            
        else:
            log.info('No file chosen..')

    def connectSettings(self):
        self.ui.actionSettings.triggered.connect(self.showSettingsWidget)

    def showSettingsWidget(self):
        self.settingsWidget.resetTabIndexes()
        self.settingsWidget.show()

    def applySettings(self):
        if self.settingsWidget.applySettings():
            self.controller.applySettings(self.settingsWidget.settings)
            self.settingsWidget.hide()

    def cancelSettings(self):
        log.info('DEBUG: cancel button pressed')                            # LEO: we can use this later to test ESC button once implemented.
        self.settingsWidget.hide()
        self.controller.cancelSettings()

    def connectHelp(self):
        self.ui.actionHelp.triggered.connect(self.helpDialog.show)

    def connectConfig(self):
        self.ui.actionConfig.triggered.connect(self.configDialog.show)

    def connectAppExit(self):
        self.ui.actionExit.triggered.connect(self.appExit)  

    def appExit(self):
        if self.dealWithCurrentProject(True):                           # the parameter indicates that we are exiting the application
            self.closeProject()
            log.info('Exiting application..')
            sys.exit(0)

    ### TABLE ACTIONS ###

    def connectAddHostsOverlayClick(self):
        self.ui.addHostsOverlay.selectionChanged.connect(self.connectAddHostsDialog)

    def connectHostTableClick(self):
        self.ui.HostsTableView.clicked.connect(self.hostTableClick)

    # TODO: review - especially what tab is selected when coming from another host
    def hostTableClick(self):
        if self.ui.HostsTableView.selectionModel().selectedRows():      # get the IP address of the selected host (if any)
            row = self.ui.HostsTableView.selectionModel().selectedRows()[len(self.ui.HostsTableView.selectionModel().selectedRows())-1].row()
            print(row)
            ip = self.HostsTableModel.getHostIPForRow(row)
            self.ip_clicked = ip
            save = self.ui.ServicesTabWidget.currentIndex()
            self.removeToolTabs()
            self.restoreToolTabsForHost(self.ip_clicked)
            self.ui.ServicesTabWidget.setCurrentIndex(save)             # display services tab if we are coming from a dynamic tab (non-fixed)
            self.updateRightPanel(self.ip_clicked)
        else:
            self.removeToolTabs()               
            self.updateRightPanel('')

    ###
    
    def connectServiceNamesTableClick(self):
        self.ui.ServiceNamesTableView.clicked.connect(self.serviceNamesTableClick)
        
    def serviceNamesTableClick(self):
        if self.ui.ServiceNamesTableView.selectionModel().selectedRows():
            row = self.ui.ServiceNamesTableView.selectionModel().selectedRows()[len(self.ui.ServiceNamesTableView.selectionModel().selectedRows())-1].row()
            print(row)
            self.service_clicked = self.ServiceNamesTableModel.getServiceNameForRow(row)
            self.updatePortsByServiceTableView(self.service_clicked)
        
    ###
    
    def connectToolsTableClick(self):
        self.ui.ToolsTableView.clicked.connect(self.toolsTableClick)
        
    def toolsTableClick(self):
        if self.ui.ToolsTableView.selectionModel().selectedRows():
            row = self.ui.ToolsTableView.selectionModel().selectedRows()[len(self.ui.ToolsTableView.selectionModel().selectedRows())-1].row()
            print(row)
            self.tool_clicked = self.ToolsTableModel.getToolNameForRow(row)
            self.updateToolHostsTableView(self.tool_clicked)
            self.displayScreenshots(self.tool_clicked == 'screenshooter')   # if we clicked on the screenshooter we need to display the screenshot widget

        # update the updateToolHostsTableView when the user closes all the host tabs
        # TODO: this doesn't seem right
        else:
            self.updateToolHostsTableView('')
            self.ui.DisplayWidgetLayout.addWidget(self.ui.toolOutputTextView)
            
    ###
    
    def connectScriptTableClick(self):
        self.ui.ScriptsTableView.clicked.connect(self.scriptTableClick)
        
    def scriptTableClick(self):
        if self.ui.ScriptsTableView.selectionModel().selectedRows():
            row = self.ui.ScriptsTableView.selectionModel().selectedRows()[len(self.ui.ScriptsTableView.selectionModel().selectedRows())-1].row()
            print(row)
            self.script_clicked = self.ScriptsTableModel.getScriptDBIdForRow(row)
            self.updateScriptsOutputView(self.script_clicked)
                
    ###

    def connectToolHostsClick(self):
        self.ui.ToolHostsTableView.clicked.connect(self.toolHostsClick)

    # TODO: review / duplicate code
    def toolHostsClick(self):
        if self.ui.ToolHostsTableView.selectionModel().selectedRows():
            row = self.ui.ToolHostsTableView.selectionModel().selectedRows()[len(self.ui.ToolHostsTableView.selectionModel().selectedRows())-1].row()
            print(row)
            self.tool_host_clicked = self.ToolHostsTableModel.getProcessIdForRow(row)
            ip = self.ToolHostsTableModel.getIpForRow(row)
            
            if self.tool_clicked == 'screenshooter':
                filename = self.ToolHostsTableModel.getOutputfileForRow(row)
                self.ui.ScreenshotWidget.open(str(self.controller.getOutputFolder())+'/screenshots/'+str(filename))
            
            else:
                self.restoreToolTabWidget()                             # restore the tool output textview now showing in the tools display panel to its original host tool tab
                
                if self.ui.DisplayWidget.findChild(QtWidgets.QPlainTextEdit):   # remove the tool output currently in the tools display panel (if any)
                    self.ui.DisplayWidget.findChild(QtWidgets.QPlainTextEdit).setParent(None)

                tabs = []                                               # fetch tab list for this host (if any)
                if str(ip) in self.hostTabs:
                    tabs = self.hostTabs[str(ip)]
                
                for tab in tabs:                                        # place the tool output textview in the tools display panel
                    if tab.findChild(QtWidgets.QPlainTextEdit) and str(tab.findChild(QtWidgets.QPlainTextEdit).property('dbId')) == str(self.tool_host_clicked):
                        self.ui.DisplayWidgetLayout.addWidget(tab.findChild(QtWidgets.QPlainTextEdit))
                        break

    ###

    def connectAddHostClick(self):
        self.ui.AddHostButton.clicked.connect(self.connectAddHostsDialog)

    def connectAdvancedFilterClick(self):
        self.ui.FilterAdvancedButton.clicked.connect(self.advancedFilterClick)

    def advancedFilterClick(self, current):
        self.filterdialog.setCurrentFilters(self.filters.getFilters())  # to make sure we don't show filters than have been clicked but cancelled
        self.filterdialog.show()

    def updateFilter(self):
        f = self.filterdialog.getFilters()
        self.filters.apply(f[0], f[1], f[2], f[3], f[4], f[5], f[6], f[7], f[8])
        self.ui.keywordTextInput.setText(" ".join(f[8]))
        self.updateInterface()

    def updateFilterKeywords(self):
        self.filters.setKeywords(unicode(self.ui.keywordTextInput.text()).split())
        self.updateInterface()

    ###
    
    def connectTableDoubleClick(self):
        self.ui.ServicesTableView.doubleClicked.connect(self.tableDoubleClick)
        self.ui.ToolHostsTableView.doubleClicked.connect(self.tableDoubleClick)
        self.ui.CvesTableView.doubleClicked.connect(self.rightTableDoubleClick)
 
    def rightTableDoubleClick(self, signal):
        row = signal.row()  # RETRIEVES ROW OF CELL THAT WAS DOUBLE CLICKED
        column = signal.column()  # RETRIEVES COLUMN OF CELL THAT WAS DOUBLE CLICKED
        model = self.CvesTableModel
        cell_dict = model.itemData(signal)  # RETURNS DICT VALUE OF SIGNAL
        cell_value = cell_dict.get(0)  # RETRIEVE VALUE FROM DICT
 
        index = signal.sibling(row, 0)
        index_dict = model.itemData(index)
        index_value = index_dict.get(0)
        log.info('Row {}, Column {} clicked - value: {}\nColumn 1 contents: {}'.format(row, column, cell_value, index_value))

        ## Does not work under WSL!
        df = pd.DataFrame([cell_value])
        df.to_clipboard(index = False, header = False)


    def tableDoubleClick(self):
        tab = self.ui.HostsTabWidget.tabText(self.ui.HostsTabWidget.currentIndex())
        print(tab)

        if tab == 'Services':
            row = self.ui.ServicesTableView.selectionModel().selectedRows()[len(self.ui.ServicesTableView.selectionModel().selectedRows())-1].row()
            ip = self.PortsByServiceTableModel.getIpForRow(row)
        elif tab == 'Tools':
            row = self.ui.ToolHostsTableView.selectionModel().selectedRows()[len(self.ui.ToolHostsTableView.selectionModel().selectedRows())-1].row()
            ip = self.ToolHostsTableModel.getIpForRow(row)
        else:
            return

        hostrow = self.HostsTableModel.getRowForIp(ip)
        if hostrow is not None:
            self.ui.HostsTabWidget.setCurrentIndex(0)
            self.ui.HostsTableView.selectRow(hostrow)
            self.hostTableClick()
    
    ###
    
    def connectSwitchTabClick(self):
        self.ui.HostsTabWidget.currentChanged.connect(self.switchTabClick)

    def switchTabClick(self):
        if self.ServiceNamesTableModel:                                 # fixes bug when switching tabs at start-up 
            selectedTab = self.ui.HostsTabWidget.tabText(self.ui.HostsTabWidget.currentIndex())
        
            if selectedTab == 'Hosts':
                self.ui.ServicesTabWidget.insertTab(1,self.ui.ScriptsTab,("Scripts"))
                self.ui.ServicesTabWidget.insertTab(2,self.ui.InformationTab,("Information"))
                self.ui.ServicesTabWidget.insertTab(3,self.ui.CvesRightTab,("CVEs"))
                self.ui.ServicesTabWidget.insertTab(4,self.ui.NotesTab,("Notes"))
                self.ui.ServicesTabWidget.tabBar().setTabButton(0, QTabBar.RightSide, None)
                self.ui.ServicesTabWidget.tabBar().setTabButton(1, QTabBar.RightSide, None)
                self.ui.ServicesTabWidget.tabBar().setTabButton(2, QTabBar.RightSide, None)
                self.ui.ServicesTabWidget.tabBar().setTabButton(3, QTabBar.RightSide, None)
                self.ui.ServicesTabWidget.tabBar().setTabButton(4, QTabBar.RightSide, None)

                self.restoreToolTabWidget()
                ###
                if self.lazy_update_hosts == True:
                    self.updateHostsTableView()
                ###
                self.hostTableClick()       
                    
            elif selectedTab == 'Services':
                self.ui.ServicesTabWidget.setCurrentIndex(0)                
                self.removeToolTabs(0)                                  # remove the tool tabs
                self.controller.saveProject(self.lastHostIdClicked, self.ui.NotesTextEdit.toPlainText())
                if self.lazy_update_services == True:
                    self.updateServiceNamesTableView()
                self.serviceNamesTableClick()

            #elif selectedTab == 'CVEs':
            #    self.ui.ServicesTabWidget.setCurrentIndex(0)
            #    self.removeToolTabs(0)                                  # remove the tool tabs
            #    self.controller.saveProject(self.lastHostIdClicked, self.ui.NotesTextEdit.toPlainText())
            #    if self.lazy_update_services == True:
            #        self.updateServiceNamesTableView()
            #    self.serviceNamesTableClick()
                
            elif selectedTab == 'Tools':
                self.updateToolsTableView()

            self.displayToolPanel(selectedTab == 'Tools')               # display tool panel if we are in tools tab, hide it otherwise
    
    ###

    def connectSwitchMainTabClick(self):
        self.ui.MainTabWidget.currentChanged.connect(self.switchMainTabClick)

    def switchMainTabClick(self):
        selectedTab = self.ui.MainTabWidget.tabText(self.ui.MainTabWidget.currentIndex())
        
        if selectedTab == 'Scan':
            self.switchTabClick()
        
        elif selectedTab == 'Brute':
            self.ui.BruteTabWidget.currentWidget().runButton.setFocus()
            self.restoreToolTabWidget()
        
        self.ui.MainTabWidget.tabBar().setTabTextColor(1, QtGui.QColor())       # in case the Brute tab was red because hydra found stuff, change it back to black

    ###
    def setVisible(self):                                               # indicates that a context menu is showing so that the ui doesn't get updated disrupting the user
        self.menuVisible = True

    def setInvisible(self):                                             # indicates that a context menu has now closed and any pending ui updates can take place now
        self.menuVisible = False
    ###
    
    def connectHostsTableContextMenu(self):
        self.ui.HostsTableView.customContextMenuRequested.connect(self.contextMenuHostsTableView)

    def contextMenuHostsTableView(self, pos):
        if len(self.ui.HostsTableView.selectionModel().selectedRows()) > 0:
            row = self.ui.HostsTableView.selectionModel().selectedRows()[len(self.ui.HostsTableView.selectionModel().selectedRows())-1].row()
            self.ip_clicked = self.HostsTableModel.getHostIPForRow(row) # because when we right click on a different host, we need to select it
            self.ui.HostsTableView.selectRow(row)                       # select host when right-clicked
            self.hostTableClick()           
            
            menu, actions = self.controller.getContextMenuForHost(str(self.HostsTableModel.getHostCheckStatusForRow(row)))          
            menu.aboutToShow.connect(self.setVisible)
            menu.aboutToHide.connect(self.setInvisible)
            hostid = self.HostsTableModel.getHostIdForRow(row)
            action = menu.exec_(self.ui.HostsTableView.viewport().mapToGlobal(pos))

            if action:
                self.controller.handleHostAction(self.ip_clicked, hostid, actions, action)
    
    ###

    def connectServiceNamesTableContextMenu(self):
        self.ui.ServiceNamesTableView.customContextMenuRequested.connect(self.contextMenuServiceNamesTableView)

    def contextMenuServiceNamesTableView(self, pos):
        if len(self.ui.ServiceNamesTableView.selectionModel().selectedRows()) > 0:
            row = self.ui.ServiceNamesTableView.selectionModel().selectedRows()[len(self.ui.ServiceNamesTableView.selectionModel().selectedRows())-1].row()
            self.service_clicked = self.ServiceNamesTableModel.getServiceNameForRow(row)
            self.ui.ServiceNamesTableView.selectRow(row)                # select service when right-clicked
            self.serviceNamesTableClick()

            menu, actions, shiftPressed = self.controller.getContextMenuForServiceName(self.service_clicked)
            menu.aboutToShow.connect(self.setVisible)
            menu.aboutToHide.connect(self.setInvisible)
            action = menu.exec_(self.ui.ServiceNamesTableView.viewport().mapToGlobal(pos))

            if action:                                                                  
                self.serviceNamesTableClick()                           # because we will need to populate the right-side panel in order to select those rows
                                                                        # we must only fetch the targets on which we haven't run the tool yet               
                tool = None
                for i in range(0,len(actions)):                         # fetch the tool name
                    if action == actions[i][1]:
                        srvc_num = actions[i][0]
                        tool = self.controller.getSettings().portActions[srvc_num][1]
                        break

                if action.text() == 'Take screenshot':
                    tool = 'screenshooter'
                        
                targets = []                                            # get (IP,port,protocol) combinations for this service
                for row in range(self.PortsByServiceTableModel.rowCount("")):
                    targets.append([self.PortsByServiceTableModel.getIpForRow(row), self.PortsByServiceTableModel.getPortForRow(row), self.PortsByServiceTableModel.getProtocolForRow(row)])

                if shiftPressed:                                        # if the user pressed SHIFT+Right-click, ignore the rule of only running the tool on targets on which we haven't ran it yet
                    tool=None

                if tool:
                    hosts=self.controller.getHostsForTool(tool, 'FetchAll') # fetch the hosts that we already ran the tool on
                    oldTargets = []
                    for i in range(0,len(hosts)):
                        oldTargets.append([hosts[i][5], hosts[i][6], hosts[i][7]])
                        
                    for host in oldTargets:                             # remove from the targets the hosts:ports we have already run the tool on
                        if host in targets:
                            targets.remove(host)
                
                self.controller.handleServiceNameAction(targets, actions, action)

    ###
    
    def connectToolHostsTableContextMenu(self):
        self.ui.ToolHostsTableView.customContextMenuRequested.connect(self.contextToolHostsTableContextMenu)

    def contextToolHostsTableContextMenu(self, pos):
        if len(self.ui.ToolHostsTableView.selectionModel().selectedRows()) > 0:
            
            row = self.ui.ToolHostsTableView.selectionModel().selectedRows()[len(self.ui.ToolHostsTableView.selectionModel().selectedRows())-1].row()
            ip = self.ToolHostsTableModel.getIpForRow(row)
            port = self.ToolHostsTableModel.getPortForRow(row)
            
            if port:
                serviceName = self.controller.getServiceNameForHostAndPort(ip, port)[0]

                menu, actions, terminalActions = self.controller.getContextMenuForPort(str(serviceName))
                menu.aboutToShow.connect(self.setVisible)
                menu.aboutToHide.connect(self.setInvisible)
     
                                                                        # this can handle multiple host selection if we apply it in the future
                targets = []                                            # get (IP,port,protocol,serviceName) combinations for each selected row                                 # context menu when the left services tab is selected
                for row in self.ui.ToolHostsTableView.selectionModel().selectedRows():
                    targets.append([self.ToolHostsTableModel.getIpForRow(row.row()),self.ToolHostsTableModel.getPortForRow(row.row()),self.ToolHostsTableModel.getProtocolForRow(row.row()),self.controller.getServiceNameForHostAndPort(self.ToolHostsTableModel.getIpForRow(row.row()), self.ToolHostsTableModel.getPortForRow(row.row()))[0]])
                    restore = True

                action = menu.exec_(self.ui.ToolHostsTableView.viewport().mapToGlobal(pos))
     
                if action:                  
                    self.controller.handlePortAction(targets, actions, terminalActions, action, restore)    
            
            else:                                                       # in case there was no port, we show the host menu (without the portscan / mark as checked)
                menu, actions = self.controller.getContextMenuForHost(str(self.HostsTableModel.getHostCheckStatusForRow(self.HostsTableModel.getRowForIp(ip))), False)
                menu.aboutToShow.connect(self.setVisible)
                menu.aboutToHide.connect(self.setInvisible)
                hostid = self.HostsTableModel.getHostIdForRow(self.HostsTableModel.getRowForIp(ip))

                action = menu.exec_(self.ui.ToolHostsTableView.viewport().mapToGlobal(pos))

                if action:
                    self.controller.handleHostAction(self.ip_clicked, hostid, actions, action)              
    
    ###

    def connectServicesTableContextMenu(self):
        self.ui.ServicesTableView.customContextMenuRequested.connect(self.contextMenuServicesTableView)

    def contextMenuServicesTableView(self, pos):                        # this function is longer because there are two cases we are in the services table
        if len(self.ui.ServicesTableView.selectionModel().selectedRows()) > 0:
            
            if len(self.ui.ServicesTableView.selectionModel().selectedRows()) == 1:     # if there is only one row selected, get service name
                row = self.ui.ServicesTableView.selectionModel().selectedRows()[len(self.ui.ServicesTableView.selectionModel().selectedRows())-1].row()
                
                if self.ui.ServicesTableView.isColumnHidden(0):         # if we are in the services tab of the hosts view
                    serviceName = self.ServicesTableModel.getServiceNameForRow(row)
                else:                                                   # if we are in the services tab of the services view
                    serviceName = self.PortsByServiceTableModel.getServiceNameForRow(row)
                    
            else:
                serviceName = '*'                                       # otherwise show full menu
                
            menu, actions, terminalActions = self.controller.getContextMenuForPort(serviceName)         
            menu.aboutToShow.connect(self.setVisible)
            menu.aboutToHide.connect(self.setInvisible)

            targets = []                                                # get (IP,port,protocol,serviceName) combinations for each selected row
            if self.ui.ServicesTableView.isColumnHidden(0):
                for row in self.ui.ServicesTableView.selectionModel().selectedRows():
                    targets.append([self.ServicesTableModel.getIpForRow(row.row()),self.ServicesTableModel.getPortForRow(row.row()),self.ServicesTableModel.getProtocolForRow(row.row()),self.ServicesTableModel.getServiceNameForRow(row.row())])
                    restore = False
            
            else:                                                       # context menu when the left services tab is selected
                for row in self.ui.ServicesTableView.selectionModel().selectedRows():
                    targets.append([self.PortsByServiceTableModel.getIpForRow(row.row()),self.PortsByServiceTableModel.getPortForRow(row.row()),self.PortsByServiceTableModel.getProtocolForRow(row.row()),self.PortsByServiceTableModel.getServiceNameForRow(row.row())])
                    restore = True

            action = menu.exec_(self.ui.ServicesTableView.viewport().mapToGlobal(pos))

            if action:                  
                self.controller.handlePortAction(targets, actions, terminalActions, action, restore)
    
    ###

    def connectProcessesTableContextMenu(self):
        self.ui.ProcessesTableView.customContextMenuRequested.connect(self.contextMenuProcessesTableView)

    def contextMenuProcessesTableView(self, pos):
        if self.ui.ProcessesTableView.selectionModel() and self.ui.ProcessesTableView.selectionModel().selectedRows():
    
            menu = self.controller.getContextMenuForProcess()
            menu.aboutToShow.connect(self.setVisible)
            menu.aboutToHide.connect(self.setInvisible)

            selectedProcesses = []                                  # list of tuples (pid, status, procId)
            for row in self.ui.ProcessesTableView.selectionModel().selectedRows():
                pid = self.ProcessesTableModel.getProcessPidForRow(row.row())
                selectedProcesses.append([int(pid), self.ProcessesTableModel.getProcessStatusForRow(row.row()), self.ProcessesTableModel.getProcessIdForRow(row.row())])

            action = menu.exec_(self.ui.ProcessesTableView.viewport().mapToGlobal(pos))

            if action:                                      
                self.controller.handleProcessAction(selectedProcesses, action)

    ###
    
    def connectScreenshotContextMenu(self):
        self.ui.ScreenshotWidget.scrollArea.customContextMenuRequested.connect(self.contextMenuScreenshot)

    def contextMenuScreenshot(self, pos):
        menu = QMenu()

        zoomInAction = menu.addAction("Zoom in (25%)")
        zoomOutAction = menu.addAction("Zoom out (25%)")
        fitToWindowAction = menu.addAction("Fit to window")
        normalSizeAction = menu.addAction("Original size")

        menu.aboutToShow.connect(self.setVisible)
        menu.aboutToHide.connect(self.setInvisible)
        
        action = menu.exec_(self.ui.ScreenshotWidget.scrollArea.viewport().mapToGlobal(pos))

        if action == zoomInAction:
            self.ui.ScreenshotWidget.zoomIn()
        elif action == zoomOutAction:
            self.ui.ScreenshotWidget.zoomOut()
        elif action == fitToWindowAction:
            self.ui.ScreenshotWidget.fitToWindow()
        elif action == normalSizeAction:
            self.ui.ScreenshotWidget.normalSize()
            
    #################### LEFT PANEL INTERFACE UPDATE FUNCTIONS ####################

    def updateHostsTableView(self): 
        headers = ["Id", "OS", "Accuracy", "Host", "IPv4", "IPv6", "Mac", "Status", "Hostname", "Vendor", "Uptime", "Lastboot", "Distance", "CheckedHost", "State", "Count", "Closed"]
        print(str(self.controller.getHostsFromDB(self.filters)))
        self.HostsTableModel = HostsTableModel(self.controller.getHostsFromDB(self.filters), headers)
        self.ui.HostsTableView.setModel(self.HostsTableModel)

        self.lazy_update_hosts = False                                  # to indicate that it doesn't need to be updated anymore

        for i in [0, 2, 4, 5, 6, 7, 8, 9, 10, 11, 12, 13, 14, 15, 16, 17, 18, 19, 20, 21, 22, 23, 24]:                   # hide some columns
            self.ui.HostsTableView.setColumnHidden(i, True)

        self.ui.HostsTableView.horizontalHeader().resizeSection(1, 30)
        self.HostsTableModel.sort(3, Qt.DescendingOrder)

        ips = []                                                        # ensure that there is always something selected
        for row in range(self.HostsTableModel.rowCount("")):
            ips.append(self.HostsTableModel.getHostIPForRow(row))

        if self.ip_clicked in ips:                                      # the ip we previously clicked may not be visible anymore (eg: due to filters)
            row = self.HostsTableModel.getRowForIp(self.ip_clicked)
        else:
            row = 0                                                     # or select the first row
            
        if not row == None:
            self.ui.HostsTableView.selectRow(row)
            self.hostTableClick()

    def updateServiceNamesTableView(self):
        headers = ["Name"]
        self.ServiceNamesTableModel = ServiceNamesTableModel(self.controller.getServiceNamesFromDB(self.filters), headers)
        self.ui.ServiceNamesTableView.setModel(self.ServiceNamesTableModel)

        self.lazy_update_services = False                               # to indicate that it doesn't need to be updated anymore

        services = []                                                   # ensure that there is always something selected
        for row in range(self.ServiceNamesTableModel.rowCount("")):
            services.append(self.ServiceNamesTableModel.getServiceNameForRow(row))
        
        if self.service_clicked in services:                            # the service we previously clicked may not be visible anymore (eg: due to filters)
            row = self.ServiceNamesTableModel.getRowForServiceName(self.service_clicked)
        else:
            row = 0                                                     # or select the first row
            
        if not row == None:
            self.ui.ServiceNamesTableView.selectRow(row)
            self.serviceNamesTableClick()

    def setupToolsTableView(self):
        headers = ["Progress", "Display", "Elapsed", "Est. Remaining", "Pid", "Name", "Tool", "Host", "Port", "Protocol", "Command", "Start time", "End time", "OutputFile", "Output", "Status", "Closed"]
        self.ToolsTableModel = ProcessesTableModel(self,self.controller.getProcessesFromDB(self.filters, showProcesses = 'noNmap', sort = self.toolsTableViewSort, ncol = self.toolsTableViewSortColumn), headers)
        self.ui.ToolsTableView.setModel(self.ToolsTableModel)

    def updateToolsTableView(self):
        if self.ui.MainTabWidget.tabText(self.ui.MainTabWidget.currentIndex()) == 'Scan' and self.ui.HostsTabWidget.tabText(self.ui.HostsTabWidget.currentIndex()) == 'Tools':
            headers = ["Progress", "Display", "Elapsed", "Est. Remaining", "Pid", "Name", "Tool", "Host", "Port", "Protocol", "Command", "Start time", "End time", "OutputFile", "Output", "Status", "Closed"]
            self.ToolsTableModel.setDataList(self.controller.getProcessesFromDB(self.filters, showProcesses = 'noNmap', sort = self.toolsTableViewSort, ncol = self.toolsTableViewSortColumn))
            self.ui.ToolsTableView.repaint()
            self.ui.ToolsTableView.update()

            self.lazy_update_tools = False                              # to indicate that it doesn't need to be updated anymore

            # Hides columns we don't want to see
            for i in [0, 1, 2, 3, 4, 6, 7, 8, 9, 10, 11, 12, 13, 14, 15, 16, 17, 18, 19, 20]:                # hide some columns
                self.ui.ToolsTableView.setColumnHidden(i, True)
                    
            tools = []                                                  # ensure that there is always something selected
            for row in range(self.ToolsTableModel.rowCount("")):
                tools.append(self.ToolsTableModel.getToolNameForRow(row))

            if self.tool_clicked in tools:                              # the tool we previously clicked may not be visible anymore (eg: due to filters)
                row = self.ToolsTableModel.getRowForToolName(self.tool_clicked)
            else:
                row = 0                                                 # or select the first row
                
            if not row == None:
                self.ui.ToolsTableView.selectRow(row)
                self.toolsTableClick()
        
    #################### RIGHT PANEL INTERFACE UPDATE FUNCTIONS ####################
    
    def updateServiceTableView(self, hostIP):
        headers = ["Host", "Port", "Port", "Protocol", "State", "HostId", "ServiceId", "Name", "Product", "Version", "Extrainfo", "Fingerprint"]
        self.ServicesTableModel = ServicesTableModel(self.controller.getPortsAndServicesForHostFromDB(hostIP, self.filters), headers)
        self.ui.ServicesTableView.setModel(self.ServicesTableModel)

        for i in range(0, len(headers)):                                # reset all the hidden columns
                self.ui.ServicesTableView.setColumnHidden(i, False)

        for i in [0,1,5,6,8,10,11]:                                     # hide some columns
            self.ui.ServicesTableView.setColumnHidden(i, True)      
        
        self.ServicesTableModel.sort(2, Qt.DescendingOrder)             # sort by port by default (override default)

    def updatePortsByServiceTableView(self, serviceName):
        headers = ["Host", "Port", "Port", "Protocol", "State", "HostId", "ServiceId", "Name", "Product", "Version", "Extrainfo", "Fingerprint"]
        self.PortsByServiceTableModel = ServicesTableModel(self.controller.getHostsAndPortsForServiceFromDB(serviceName, self.filters), headers)
        self.ui.ServicesTableView.setModel(self.PortsByServiceTableModel)

        for i in range(0, len(headers)):                                # reset all the hidden columns
                self.ui.ServicesTableView.setColumnHidden(i, False)

        for i in [2,5,6,7,8,10,11]:                                     # hide some columns
            self.ui.ServicesTableView.setColumnHidden(i, True)              
        
        self.ui.ServicesTableView.horizontalHeader().resizeSection(0,165)   # resize IP
        self.ui.ServicesTableView.horizontalHeader().resizeSection(1,65)    # resize port
        self.ui.ServicesTableView.horizontalHeader().resizeSection(3,100)   # resize protocol
        self.PortsByServiceTableModel.sort(0, Qt.DescendingOrder)           # sort by IP by default (override default)

    def updateInformationView(self, hostIP):

        if hostIP:
            host = self.controller.getHostInformation(hostIP)
            
            if host:                    
                states = self.controller.getPortStatesForHost(host.id)
                counterOpen = counterClosed = counterFiltered = 0

                for s in states:
                    if s[0] == 'open':
                        counterOpen+=1
                    elif s[0] == 'closed':
                        counterClosed+=1
                    else:
                        counterFiltered+=1
                
                if host.state == 'closed':                              # check the extra ports
                    counterClosed = 65535 - counterOpen - counterFiltered
                else:
                    counterFiltered = 65535 - counterOpen - counterClosed

                self.hostInfoWidget.updateFields(status=host.status, openPorts=counterOpen, closedPorts=counterClosed, filteredPorts=counterFiltered, ipv4=host.ipv4, ipv6=host.ipv6, macaddr=host.macaddr, osMatch=host.osMatch, osAccuracy=host.osAccuracy, asn=host.asn, isp=host.isp)

    def updateScriptsView(self, hostIP):
        headers = ["Id", "Script", "Port", "Protocol"]
        self.ScriptsTableModel = ScriptsTableModel(self,self.controller.getScriptsFromDB(hostIP), headers)
        self.ui.ScriptsTableView.setModel(self.ScriptsTableModel)

        for i in [0,3]:                                                 # hide some columns
            self.ui.ScriptsTableView.setColumnHidden(i, True)
    
        scripts = []                                                    # ensure that there is always something selected
        for row in range(self.ScriptsTableModel.rowCount("")):
            scripts.append(self.ScriptsTableModel.getScriptDBIdForRow(row))

        if self.script_clicked in scripts:                              # the script we previously clicked may not be visible anymore (eg: due to filters)
            row = self.ScriptsTableModel.getRowForDBId(self.script_clicked)

        else:
            row = 0                                                     # or select the first row
            
        if not row == None:
            self.ui.ScriptsTableView.selectRow(row)
            self.scriptTableClick()

        self.ui.ScriptsTableView.repaint()
        self.ui.ScriptsTableView.update()

    def updateCvesByHostView(self, hostIP):
        headers = ["CVE Id", "CVSS Score", "Product", "Version", "CVE URL", "Source", "ExploitDb ID", "ExploitDb", "ExploitDb URL"]
        cves = self.controller.getCvesFromDB(hostIP)
        self.CvesTableModel = CvesTableModel(self, cves, headers)

        self.ui.CvesTableView.horizontalHeader().resizeSection(0,175)
        self.ui.CvesTableView.horizontalHeader().resizeSection(2,175)
        self.ui.CvesTableView.horizontalHeader().resizeSection(4,225)

        self.ui.CvesTableView.setModel(self.CvesTableModel)
        self.ui.CvesTableView.repaint()
        self.ui.CvesTableView.update()

    def updateScriptsOutputView(self, scriptId):
        self.ui.ScriptsOutputTextEdit.clear()
        lines = self.controller.getScriptOutputFromDB(scriptId)
        for l in lines:
            self.ui.ScriptsOutputTextEdit.insertPlainText(l.output.rstrip())

    # TODO: check if this hack can be improved because we are calling setDirty more than we need
    def updateNotesView(self, hostid):
        self.lastHostIdClicked = str(hostid)
        note = self.controller.getNoteFromDB(hostid)
        
        saved_dirty = self.dirty                                        # save the status so we can restore it after we update the note panel
        self.ui.NotesTextEdit.clear()                                   # clear the text box from the previous notes
            
        if note:
            self.ui.NotesTextEdit.insertPlainText(note.text)
        
        if saved_dirty == False:
            self.setDirty(False)

    def updateToolHostsTableView(self, toolname):
        headers = ["Progress", "Display", "Elapsed", "Est. Remaining", "Pid", "Name", "Tool", "Host", "Port", "Protocol", "Command", "Start time", "End time", "OutputFile", "Output", "Status", "Closed"]
        self.ToolHostsTableModel = ProcessesTableModel(self, self.controller.getHostsForTool(toolname), headers)
        self.ui.ToolHostsTableView.setModel(self.ToolHostsTableModel)

        for i in [0, 1, 2, 3, 4, 5, 6, 9, 10, 11, 12, 13, 14, 15]:                         # hide some columns
            self.ui.ToolHostsTableView.setColumnHidden(i, True)
        
        self.ui.ToolHostsTableView.horizontalHeader().resizeSection(7, 150)  # default width for Host column

        ids = []                                                        # ensure that there is always something selected
        for row in range(self.ToolHostsTableModel.rowCount("")):
            ids.append(self.ToolHostsTableModel.getProcessIdForRow(row))

        if self.tool_host_clicked in ids:                               # the host we previously clicked may not be visible anymore (eg: due to filters)
            row = self.ToolHostsTableModel.getRowForDBId(self.tool_host_clicked)

        else:
            row = 0                                                     # or select the first row

        if not row == None and self.ui.HostsTabWidget.tabText(self.ui.HostsTabWidget.currentIndex()) == 'Tools':
            self.ui.ToolHostsTableView.selectRow(row)
            self.toolHostsClick()


    def updateRightPanel(self, hostIP):
        self.updateServiceTableView(hostIP)
        self.updateScriptsView(hostIP)
        self.updateCvesByHostView(hostIP)
        self.updateInformationView(hostIP)                              # populate host info tab
        self.controller.saveProject(self.lastHostIdClicked, self.ui.NotesTextEdit.toPlainText())

        if hostIP:
            self.updateNotesView(self.HostsTableModel.getHostIdForRow(self.HostsTableModel.getRowForIp(hostIP)))
        else:
            self.updateNotesView('')        
            
    def displayToolPanel(self, display=False):
        size = self.ui.splitter.parentWidget().width() - self.leftPanelSize - 24       # note: 24 is a fixed value
        if display:
            self.ui.ServicesTabWidget.hide()
            self.ui.splitter_3.show()
            self.ui.splitter.setSizes([self.leftPanelSize, 0, size])                     # reset hoststableview width
            
            if self.tool_clicked == 'screenshooter':
                self.displayScreenshots(True)
            else:
                self.displayScreenshots(False)
                #self.ui.splitter_3.setSizes([275,size-275,0])          # reset middle panel width      

        else:
            self.ui.splitter_3.hide()
            self.ui.ServicesTabWidget.show()
            self.ui.splitter.setSizes([self.leftPanelSize, size, 0])

    def displayScreenshots(self, display=False):
        size = self.ui.splitter.parentWidget().width() - self.leftPanelSize - 24       # note: 24 is a fixed value

        if display:
            self.ui.DisplayWidget.hide()
            self.ui.ScreenshotWidget.scrollArea.show()
            self.ui.splitter_3.setSizes([275, 0, size - 275])               # reset middle panel width  

        else:
            self.ui.ScreenshotWidget.scrollArea.hide()
            self.ui.DisplayWidget.show()
            self.ui.splitter_3.setSizes([275, size - 275, 0])               # reset middle panel width  

    def displayAddHostsOverlay(self, display=False):
        if display:
            self.ui.addHostsOverlay.show()
            self.ui.HostsTableView.hide()
        else:
            self.ui.addHostsOverlay.hide()
            self.ui.HostsTableView.show()
            
    #################### BOTTOM PANEL INTERFACE UPDATE FUNCTIONS ####################       

    def setupProcessesTableView(self):
        headers = ["Progress", "Display", "Elapsed", "Est. Remaining", "Pid", "Name", "Tool", "Host", "Port", "Protocol", "Command", "Start time", "End time", "OutputFile", "Output", "Status", "Closed"]
        self.ProcessesTableModel = ProcessesTableModel(self,self.controller.getProcessesFromDB(self.filters, showProcesses = True, sort = self.processesTableViewSort, ncol = self.processesTableViewSortColumn), headers)
        self.ui.ProcessesTableView.setModel(self.ProcessesTableModel)
        self.ProcessesTableModel.sort(15, Qt.DescendingOrder)
        
    def updateProcessesTableView(self):
        headers = ["Progress", "Display", "Elapsed", "Est. Remaining", "Pid", "Name", "Tool", "Host", "Port", "Protocol", "Command", "Start time", "End time", "OutputFile", "Output", "Status", "Closed"]
        self.ProcessesTableModel.setDataList(self.controller.getProcessesFromDB(self.filters, showProcesses = True, sort = self.processesTableViewSort, ncol = self.processesTableViewSortColumn))
        self.ui.ProcessesTableView.repaint()
        self.ui.ProcessesTableView.update()

        # load the column widths from settings to persist widths between sessions
        columnWidths = self.controller.getSettings().gui_process_tab_column_widths.split(',')
        header = self.ui.ProcessesTableView.horizontalHeader()
        for index, width in enumerate(columnWidths):
            header.resizeSection(index, int(width))

        #Hides columns we don't want to see
        showDetail = self.controller.settings.gui_process_tab_detail
        if showDetail ==  True:
            columnsToHide = [1, 5, 8, 9, 12, 14, 16]
        else:
            columnsToHide = [1, 5, 8, 9, 10, 11, 12, 13, 14, 16]
        for i in columnsToHide:
            self.ui.ProcessesTableView.setColumnHidden(i, True)
        
        # Force size of progress animation    
        self.ui.ProcessesTableView.horizontalHeader().resizeSection(0, 125)
        self.ui.ProcessesTableView.horizontalHeader().resizeSection(15, 125)

        # Update animations
        self.updateProcessesIcon()

    def updateProcessesIcon(self):
        if self.ProcessesTableModel:
            for row in range(len(self.ProcessesTableModel.getProcesses())):
                status = self.ProcessesTableModel.getProcesses()[row].status
                
                directStatus = {'Waiting':'waiting', 'Running':'running', 'Finished':'finished', 'Crashed':'killed'}
                defaultStatus = 'killed'

                processIconName = directStatus.get(status) or defaultStatus
                processIcon = './images/{processIconName}.gif'.format(processIconName=processIconName)

                self.runningWidget = ImagePlayer(processIcon)
                self.ui.ProcessesTableView.setIndexWidget(self.ui.ProcessesTableView.model().index(row,0), self.runningWidget)

    #################### GLOBAL INTERFACE UPDATE FUNCTION ####################
    
    # TODO: when nmap file is imported select last IP clicked (or first row if none)
    def updateInterface(self):
        self.ui_mainwindow.show()
        
        if self.ui.HostsTabWidget.tabText(self.ui.HostsTabWidget.currentIndex()) == 'Hosts':
            self.updateHostsTableView()
            self.lazy_update_services = True
            self.lazy_update_tools = True
            
        if self.ui.HostsTabWidget.tabText(self.ui.HostsTabWidget.currentIndex()) == 'Services':
            self.updateServiceNamesTableView()
            self.lazy_update_hosts = True
            self.lazy_update_tools = True           
            
        if self.ui.HostsTabWidget.tabText(self.ui.HostsTabWidget.currentIndex()) == 'Tools':        
            self.updateToolsTableView()
            self.lazy_update_hosts = True
            self.lazy_update_services = True
        
    #################### TOOL TABS ####################

    # this function creates a new tool tab for a given host
    # TODO: refactor/review, especially the restoring part. we should not check if toolname=nmap everywhere in the code
    # ..maybe we should do it here. rethink
    def createNewTabForHost(self, ip, tabTitle, restoring=False, content='', filename=''):
    
        if 'screenshot' in str(tabTitle):       # TODO: use regex otherwise tools with 'screenshot' in the name are screwed.    
            tempWidget = ImageViewer()
            tempWidget.setObjectName(str(tabTitle))
            tempWidget.open(str(filename))
            tempTextView = tempWidget.scrollArea
            tempTextView.setObjectName(str(tabTitle))
        else:
            tempWidget = QtWidgets.QWidget()
            tempWidget.setObjectName(str(tabTitle))
            tempTextView = QtWidgets.QPlainTextEdit(tempWidget)
            tempTextView.setReadOnly(True)
            if self.controller.getSettings().general_tool_output_black_background == 'True':
                p = tempTextView.palette()
                p.setColor(QtGui.QPalette.Base, Qt.black)               # black background
                p.setColor(QtGui.QPalette.Text, Qt.white)               # white font
                tempTextView.setPalette(p)
                tempTextView.setStyleSheet("QMenu { color:black;}")     #font-size:18px; width: 150px; color:red; left: 20px;}"); # set the menu font color: black
            tempLayout = QtWidgets.QHBoxLayout(tempWidget)
            tempLayout.addWidget(tempTextView)
        
            if not content == '':                                       # if there is any content to display
                tempTextView.appendPlainText(content)

        if restoring == False:                                          # if restoring tabs (after opening a project) don't show the tab in the ui
            tabindex = self.ui.ServicesTabWidget.addTab(tempWidget, str(tabTitle))
    
        hosttabs = []                                                   # fetch tab list for this host (if any)
        if str(ip) in self.hostTabs:
            hosttabs = self.hostTabs[str(ip)]
        
        if 'screenshot' in str(tabTitle):
            hosttabs.append(tempWidget.scrollArea)                      # add the new tab to the list
        else:
            hosttabs.append(tempWidget)                                 # add the new tab to the list
        
        self.hostTabs.update({str(ip):hosttabs})

        return tempTextView


    def createNewConsole(self, tabTitle, content='Hello\n', filename=''):

        tempWidget = QtWidgets.QWidget()
        tempWidget.setObjectName(str(tabTitle))
        tempTextView = QtWidgets.QPlainTextEdit(tempWidget)
        tempTextView.setReadOnly(True)
        if self.controller.getSettings().general_tool_output_black_background == 'True':
            p = tempTextView.palette()
            p.setColor(QtGui.QPalette.Base, Qt.black)               # black background
            p.setColor(QtGui.QPalette.Text, Qt.white)               # white font
            tempTextView.setPalette(p)
            tempTextView.setStyleSheet("QMenu { color:black;}")     #font-size:18px; width: 150px; color:red; left: 20px;}"); # set the menu font color: black
        tempLayout = QtWidgets.QHBoxLayout(tempWidget)
        tempLayout.addWidget(tempTextView)
        self.ui.PythonTabLayout.addWidget(tempWidget)

        if not content == '':                                       # if there is any content to display
            tempTextView.appendPlainText(content)


        return tempTextView

    def closeHostToolTab(self, index):      
        currentTabIndex = self.ui.ServicesTabWidget.currentIndex()      # remember the currently selected tab
        self.ui.ServicesTabWidget.setCurrentIndex(index)                # select the tab for which the cross button was clicked

        currentWidget = self.ui.ServicesTabWidget.currentWidget()
        if 'screenshot' in str(self.ui.ServicesTabWidget.currentWidget().objectName()):
            dbId = int(currentWidget.property('dbId'))
        else:       
            dbId = int(currentWidget.findChild(QtWidgets.QPlainTextEdit).property('dbId'))
        
        pid = int(self.controller.getPidForProcess(dbId))               # the process ID (=os)

        if str(self.controller.getProcessStatusForDBId(dbId)) == 'Running':
            message = "This process is still running. Are you sure you want to kill it?"
            reply = self.yesNoDialog(message, 'Confirm')
            if reply == QtWidgets.QMessageBox.Yes:
                self.controller.killProcess(pid, dbId)
            else:
                return
        
        # TODO: duplicate code      
        if str(self.controller.getProcessStatusForDBId(dbId)) == 'Waiting':
            message = "This process is waiting to start. Are you sure you want to cancel it?"
            reply = self.yesNoDialog(message, 'Confirm')
            if reply == QtWidgets.QMessageBox.Yes:
                self.controller.cancelProcess(dbId)
            else:
                return

        # remove tab from host tabs list
        hosttabs = []
        for ip in self.hostTabs.keys():
            if self.ui.ServicesTabWidget.currentWidget() in self.hostTabs[ip]:
                hosttabs = self.hostTabs[ip]
                hosttabs.remove(self.ui.ServicesTabWidget.currentWidget())
                self.hostTabs.update({ip:hosttabs})
                break

        self.controller.storeCloseTabStatusInDB(dbId)                   # update the closed status in the db - getting the dbid 
        self.ui.ServicesTabWidget.removeTab(index)                      # remove the tab
        
        if currentTabIndex >= self.ui.ServicesTabWidget.currentIndex():     # select the initially selected tab
            self.ui.ServicesTabWidget.setCurrentIndex(currentTabIndex - 1)  # all the tab indexes shift if we remove a tab index smaller than the current tab index
        else:
            self.ui.ServicesTabWidget.setCurrentIndex(currentTabIndex)  

    # this function removes tabs that were created when running tools (starting from the end to avoid index problems)
    def removeToolTabs(self, position=-1):
        if position == -1:
            position = self.fixedTabsCount-1        
        for i in range(self.ui.ServicesTabWidget.count()-1, position, -1):
            self.ui.ServicesTabWidget.removeTab(i)

    # this function restores the tool tabs based on the DB content (should be called when opening an existing project).
    def restoreToolTabs(self):
        tools = self.controller.getProcessesFromDB(self.filters, showProcesses = False) # false means we are fetching processes with display flag=False, which is the case for every process once a project is closed.
        nbr = len(tools)                                                # show a progress bar because this could take long
        if nbr==0:                                          
            nbr=1
        progress = 100.0 / nbr
        totalprogress = 0
        self.tick.emit(int(totalprogress))

        for t in tools:
            if not t.tabTitle == '':
                if 'screenshot' in str(t.tabTitle):
                    imageviewer = self.createNewTabForHost(t.hostIp, t.tabTitle, True, '', str(self.controller.getOutputFolder())+'/screenshots/'+str(t.outputfile))
                    imageviewer.setObjectName(str(t.tabTitle))
                    imageviewer.setProperty('dbId', str(t.id))
                else:
                    self.createNewTabForHost(t.hostIp, t.tabTitle, True, t.output).setProperty('dbId', str(t.id))     # True means we are restoring tabs. Set the widget's object name to the DB id of the process

            totalprogress += progress                                   # update the progress bar
            self.tick.emit(int(totalprogress))
        
    def restoreToolTabsForHost(self, ip):
        if (self.hostTabs) and (ip in self.hostTabs):
            tabs = self.hostTabs[ip]    # use the ip as a key to retrieve its list of tooltabs
            for tab in tabs:
                # do not display hydra and nmap tabs when restoring for that host
                if not 'hydra' in tab.objectName() and not 'nmap' in tab.objectName():                  
                    tabindex = self.ui.ServicesTabWidget.addTab(tab, tab.objectName())

    # this function restores the textview widget (now in the tools display widget) to its original tool tab (under the correct host)
    def restoreToolTabWidget(self, clear=False):
        if self.ui.DisplayWidget.findChild(QtWidgets.QPlainTextEdit) == self.ui.toolOutputTextView:
            return
        
        for host in self.hostTabs.keys():
            hosttabs = self.hostTabs[host]
            for tab in hosttabs:
                if not 'screenshot' in str(tab.objectName()) and not tab.findChild(QtWidgets.QPlainTextEdit):
                    tab.layout().addWidget(self.ui.DisplayWidget.findChild(QtWidgets.QPlainTextEdit))
                    break

        if clear:
            if self.ui.DisplayWidget.findChild(QtWidgets.QPlainTextEdit):   # remove the tool output currently in the tools display panel
                self.ui.DisplayWidget.findChild(QtWidgets.QPlainTextEdit).setParent(None)
                
            self.ui.DisplayWidgetLayout.addWidget(self.ui.toolOutputTextView)

    #################### BRUTE TABS ####################
    
    def createNewBruteTab(self, ip, port, service): 
        self.ui.statusbar.showMessage('Sending to Brute: '+str(ip)+':'+str(port)+' ('+str(service)+')', msecs=1000)
        bWidget = BruteWidget(ip, port, service, self.controller.getSettings())
        bWidget.runButton.clicked.connect(lambda: self.callHydra(bWidget))
        self.ui.BruteTabWidget.addTab(bWidget, str(self.bruteTabCount)) 
        self.bruteTabCount += 1                                                     # update tab count
        self.ui.BruteTabWidget.setCurrentIndex(self.ui.BruteTabWidget.count()-1)    # show the last added tab in the brute widget

    def closeBruteTab(self, index):
        currentTabIndex = self.ui.BruteTabWidget.currentIndex()         # remember the currently selected tab       
        self.ui.BruteTabWidget.setCurrentIndex(index)                   # select the tab for which the cross button was clicked
        
        if not self.ui.BruteTabWidget.currentWidget().pid == -1:        # if process is running
            if self.ProcessesTableModel.getProcessStatusForPid(self.ui.BruteTabWidget.currentWidget().pid)=="Running":
                message = "This process is still running. Are you sure you want to kill it?"
                reply = self.yesNoDialog(message, 'Confirm')
                if reply == QtWidgets.QMessageBox.Yes:
                    self.killBruteProcess(self.ui.BruteTabWidget.currentWidget())
                else:
                    return
    
        dbIdString = self.ui.BruteTabWidget.currentWidget().display.property('dbId')
        if dbIdString:
            if not dbIdString == '':
                self.controller.storeCloseTabStatusInDB(int(dbIdString))

        self.ui.BruteTabWidget.removeTab(index)                         # remove the tab
        
        if currentTabIndex >= self.ui.BruteTabWidget.currentIndex():    # select the initially selected tab
            self.ui.BruteTabWidget.setCurrentIndex(currentTabIndex - 1) # all the tab indexes shift if we remove a tab index smaller than the current tab index
        else:
            self.ui.BruteTabWidget.setCurrentIndex(currentTabIndex)
            
        if self.ui.BruteTabWidget.count() == 0:                         # if the last tab was removed, add default tab
            self.createNewBruteTab('127.0.0.1', '22', 'ssh')

    def resetBruteTabs(self):
        count = self.ui.BruteTabWidget.count()
        for i in range(0, count):
            self.ui.BruteTabWidget.removeTab(count -i -1)
        self.createNewBruteTab('127.0.0.1', '22', 'ssh')

    # TODO: show udp in tabTitle when udp service
    def callHydra(self, bWidget):
        if validateNmapInput(bWidget.ipTextinput.text()) and validateNmapInput(bWidget.portTextinput.text()) and validateCredentials(bWidget.usersTextinput.text()) and validateCredentials(bWidget.passwordsTextinput.text()):
                                                                        # check if host is already in scope
            if not self.controller.isHostInDB(bWidget.ipTextinput.text()):
                message = "This host is not in scope. Add it to scope and continue?"
                reply = self.yesNoDialog(message, 'Confirm')
                if reply == QtWidgets.QMessageBox.No:
                    return
                else:
                    log.info('Adding host to scope here!!')
                    self.controller.addHosts(str(bWidget.ipTextinput.text()).replace(';',' '), False, False, "unset", "unset")
            
            bWidget.validationLabel.hide()
            bWidget.toggleRunButton()
            bWidget.resetDisplay()                                      # fixes tab bug
            
            hydraCommand = bWidget.buildHydraCommand(self.controller.getRunningFolder(), self.controller.getUserlistPath(), self.controller.getPasslistPath())      
            bWidget.setObjectName(str("hydra"+" ("+bWidget.getPort()+"/tcp)"))
            
            hosttabs = []                                               # add widget to host tabs (needed to be able to move the widget between brute/tools tabs)
            if str(bWidget.ip) in self.hostTabs:
                hosttabs = self.hostTabs[str(bWidget.ip)]
                
            hosttabs.append(bWidget)
            self.hostTabs.update({str(bWidget.ip):hosttabs})
            
            bWidget.pid = self.controller.runCommand("hydra", bWidget.objectName(), bWidget.ip, bWidget.getPort(), 'tcp', unicode(hydraCommand), getTimestamp(True), bWidget.outputfile, bWidget.display)
            bWidget.runButton.clicked.disconnect()
            bWidget.runButton.clicked.connect(lambda: self.killBruteProcess(bWidget))
            
        else:
            bWidget.validationLabel.show()
        
    def killBruteProcess(self, bWidget):
        dbId = str(bWidget.display.property('dbId'))
        status = self.controller.getProcessStatusForDBId(dbId)
        if status == "Running":                                         # check if we need to kill or cancel
            self.controller.killProcess(self.controller.getPidForProcess(dbId), dbId)
            
        elif status == "Waiting":
            self.controller.cancelProcess(dbId)
        self.bruteProcessFinished(bWidget)
        
    def bruteProcessFinished(self, bWidget):
        bWidget.toggleRunButton()
        bWidget.pid = -1
        
        # disassociate textview from bWidget (create new textview for bWidget) and replace it with a new host tab
        self.createNewTabForHost(str(bWidget.ip), str(bWidget.objectName()), restoring=True, content=unicode(bWidget.display.toPlainText())).setProperty('dbId', str(bWidget.display.property('dbId')))
        
        hosttabs = []                                                   # go through host tabs and find the correct bWidget
        if str(bWidget.ip) in self.hostTabs:
            hosttabs = self.hostTabs[str(bWidget.ip)]

        if hosttabs.count(bWidget) > 1:
            hosttabs.remove(bWidget)
        
        self.hostTabs.update({str(bWidget.ip):hosttabs})

        bWidget.runButton.clicked.disconnect()
        bWidget.runButton.clicked.connect(lambda: self.callHydra(bWidget))

    def findFinishedBruteTab(self, pid):
        for i in range(0, self.ui.BruteTabWidget.count()):
            if str(self.ui.BruteTabWidget.widget(i)) == pid:
                self.bruteProcessFinished(self.ui.BruteTabWidget.widget(i))
                return

    def findFinishedServiceTab(self, pid):
        for i in range(0, self.ui.ServicesTabWidget.count()):
<<<<<<< HEAD
            if self.ui.ServicesTabWidget.widget(i) == pid:
                #self.bruteProcessFinished(self.ui.BruteTabWidget.widget(i))
                print("Close Tab: {0}".format(str(i)))
                return
=======
            #if str(self.ui.ServicesTabWidget.widget(i).pid) == pid:
            #    #self.bruteProcessFinished(self.ui.BruteTabWidget.widget(i))
            print("Close Tab: {0}".format(str(i)))
            return
>>>>>>> efc6937c

    def blinkBruteTab(self, bWidget):
        self.ui.MainTabWidget.tabBar().setTabTextColor(1, QtGui.QColor('red'))
        for i in range(0, self.ui.BruteTabWidget.count()):
            if self.ui.BruteTabWidget.widget(i) == bWidget:
                self.ui.BruteTabWidget.tabBar().setTabTextColor(i, QtGui.QColor('red'))
                return<|MERGE_RESOLUTION|>--- conflicted
+++ resolved
@@ -1553,17 +1553,10 @@
 
     def findFinishedServiceTab(self, pid):
         for i in range(0, self.ui.ServicesTabWidget.count()):
-<<<<<<< HEAD
-            if self.ui.ServicesTabWidget.widget(i) == pid:
-                #self.bruteProcessFinished(self.ui.BruteTabWidget.widget(i))
-                print("Close Tab: {0}".format(str(i)))
-                return
-=======
             #if str(self.ui.ServicesTabWidget.widget(i).pid) == pid:
             #    #self.bruteProcessFinished(self.ui.BruteTabWidget.widget(i))
             print("Close Tab: {0}".format(str(i)))
             return
->>>>>>> efc6937c
 
     def blinkBruteTab(self, bWidget):
         self.ui.MainTabWidget.tabBar().setTabTextColor(1, QtGui.QColor('red'))
