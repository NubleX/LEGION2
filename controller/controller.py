#!/usr/bin/env python

'''
LEGION (https://govanguard.io)
Copyright (c) 2018 GoVanguard

    This program is free software: you can redistribute it and/or modify it under the terms of the GNU General Public License as published by the Free Software Foundation, either version 3 of the License, or (at your option) any later version.

    This program is distributed in the hope that it will be useful, but WITHOUT ANY WARRANTY; without even the implied warranty of MERCHANTABILITY or FITNESS FOR A PARTICULAR PURPOSE.  See the GNU General Public License for more details.

    You should have received a copy of the GNU General Public License along with this program.  If not, see <http://www.gnu.org/licenses/>.
'''

import sys, os, ntpath, signal, re, subprocess                          # for file operations, to kill processes, for regex, for subprocesses
try:
    import queue
except:
    import Queue as queue
from PyQt5.QtGui import *                                               # for filters dialog
from app.logic import *
from app.auxiliary import *
from app.settings import *

class Controller():

    # initialisations that will happen once - when the program is launched
    @timing
    def __init__(self, view, logic):
        self.name = "LEGION"
        self.version = '0.3.4'
<<<<<<< HEAD
        self.build = '1551907880'
=======
        self.build = '1551751808'
>>>>>>> f4335b91
        self.author = 'GoVanguard'
        self.copyright = '2019'
        self.links = ['http://github.com/GoVanguard/legion/issues', 'https://GoVanguard.io/legion']
        self.emails = []
<<<<<<< HEAD
        self.update = '03/06/2019'
=======
        self.update = '03/04/2019'
>>>>>>> f4335b91
        self.license = "GPL v3"
        self.desc = "Legion is a fork of SECFORCE's Sparta, Legion is an open source, easy-to-use, \nsuper-extensible and semi-automated network penetration testing tool that aids in discovery, \nreconnaissance and exploitation of information systems."
        self.smallIcon = './images/icons/Legion-N_128x128.svg'
        self.bigIcon = './images/icons/Legion-N_128x128.svg'

        self.logic = logic
        self.view = view
        self.view.setController(self)
        self.view.startOnce()
        self.view.startConnections()

        self.loadSettings()                                             # creation of context menu actions from settings file and set up of various settings        
        self.initNmapImporter()
        self.initScreenshooter()
        self.initBrowserOpener()
        self.start()                                                    # initialisations (globals, etc)
        self.initTimers()
        self.processTimers = {}
        self.processMeasurements = {}
        
    # initialisations that will happen everytime we create/open a project - can happen several times in the program's lifetime
    def start(self, title='*untitled'):
        self.processes = []                                             # to store all the processes we run (nmaps, niktos, etc)
        self.fastProcessQueue = queue.Queue()                           # to manage fast processes (banner, snmpenum, etc)
        self.fastProcessesRunning = 0                                   # counts the number of fast processes currently running
        self.slowProcessesRunning = 0                                   # counts the number of slow processes currently running
        self.nmapImporter.setDB(self.logic.db)                          # tell nmap importer which db to use
        self.updateOutputFolder()                                       # tell screenshooter where the output folder is
        self.view.start(title)
        
    def initNmapImporter(self):
        self.nmapImporter = NmapImporter()
        self.nmapImporter.done.connect(self.nmapImportFinished)
        self.nmapImporter.schedule.connect(self.scheduler)              # run automated attacks
        self.nmapImporter.log.connect(self.view.ui.LogOutputTextView.append)
    
    def initScreenshooter(self):
        self.screenshooter = Screenshooter(self.settings.general_screenshooter_timeout)         # screenshot taker object (different thread)
        self.screenshooter.done.connect(self.screenshotFinished)
        self.screenshooter.log.connect(self.view.ui.LogOutputTextView.append)

    def initBrowserOpener(self):
        self.browser = BrowserOpener()                                  # browser opener object (different thread)
        self.browser.log.connect(self.view.ui.LogOutputTextView.append)

    def initTimers(self):                                               # these timers are used to prevent from updating the UI several times within a short time period - which freezes the UI
        self.updateUITimer = QTimer()
        self.updateUITimer.setSingleShot(True)
        self.updateUITimer.timeout.connect(self.view.updateProcessesTableView)
        self.updateUITimer.timeout.connect(self.view.updateToolsTableView)
        
        self.updateUI2Timer = QTimer()
        self.updateUI2Timer.setSingleShot(True)
        self.updateUI2Timer.timeout.connect(self.view.updateInterface)

        self.processTableUiUpdateTimer = QTimer()
        self.processTableUiUpdateTimer.timeout.connect(self.view.updateProcessesTableView)
        # Update only when queue > 0
        self.processTableUiUpdateTimer.start(1000) # Faster than this doesn't make anything smoother

    # this function fetches all the settings from the conf file. Among other things it populates the actions lists that will be used in the context menus.
    def loadSettings(self):
        self.settingsFile = AppSettings()
        self.settings = Settings(self.settingsFile)                     # load settings from conf file (create conf file first if necessary)
        self.originalSettings = Settings(self.settingsFile)             # save the original state so that we can know if something has changed when we exit LEGION
        self.logic.setStoreWordlistsOnExit(self.settings.brute_store_cleartext_passwords_on_exit=='True')
        self.view.settingsWidget.setSettings(Settings(self.settingsFile))
        
    def applySettings(self, newSettings):                               # call this function when clicking 'apply' in the settings menu (after validation)
        self.settings = newSettings

    def cancelSettings(self):                                           # called when the user presses cancel in the Settings dialog
        self.view.settingsWidget.setSettings(self.settings)             # resets the dialog's settings to the current application settings to forget any changes made by the user

    @timing
    def saveSettings(self, saveBackup = True):
        if not self.settings == self.originalSettings:
            log.info('Settings have been changed.')
            self.settingsFile.backupAndSave(self.settings, saveBackup)
        else:
            log.info('Settings have NOT been changed.')

    def getSettings(self):
        return self.settings

    #################### AUXILIARY ####################

    def getCWD(self):
        return self.logic.cwd
        
    def getProjectName(self):
        return self.logic.projectname
        
    def getVersion(self):
        return (self.version + "-" + self.build)
        
    def getRunningFolder(self):
        return self.logic.runningfolder

    def getOutputFolder(self):
        return self.logic.outputfolder
        
    def getUserlistPath(self):
        return self.logic.usernamesWordlist.filename
        
    def getPasslistPath(self):
        return self.logic.passwordsWordlist.filename        
        
    def updateOutputFolder(self):
        self.screenshooter.updateOutputFolder(self.logic.outputfolder+'/screenshots')   # update screenshot folder

    def copyNmapXMLToOutputFolder(self, filename):
        self.logic.copyNmapXMLToOutputFolder(filename)

    def isTempProject(self):
        return self.logic.istemp
        
    def getDB(self):
        return self.logic.db
        
    def getRunningProcesses(self):
        return self.processes
            
    def getHostActions(self):
        return self.settings.hostActions
        
    def getPortActions(self):
        return self.settings.portActions

    def getPortTerminalActions(self):
        return self.settings.portTerminalActions

    #################### ACTIONS ####################

    def createNewProject(self):
        self.view.closeProject()                                        # removes temp folder (if any)
        self.logic.createTemporaryFiles()                               # creates new temp files and folders
        self.start()                                                    # initialisations (globals, etc)

    def openExistingProject(self, filename, projectType='legion'):
        self.view.closeProject()
        self.view.importProgressWidget.reset('Opening project..')
        self.view.importProgressWidget.show()                           # show the progress widget      
        self.logic.openExistingProject(filename, projectType)
        self.start(ntpath.basename(str(self.logic.projectname)))        # initialisations (globals, signals, etc)
        self.view.restoreToolTabs()                                     # restores the tool tabs for each host
        self.view.hostTableClick()                                      # click on first host to restore his host tool tabs
        self.view.importProgressWidget.hide()                           # hide the progress widget

    def saveProject(self, lastHostIdClicked, notes):
        if not lastHostIdClicked == '':
            self.logic.storeNotesInDB(lastHostIdClicked, notes)

    def saveProjectAs(self, filename, replace=0):
        success = self.logic.saveProjectAs(filename, replace)
        if success:
            self.nmapImporter.setDB(self.logic.db)                      # tell nmap importer which db to use
        return success
            
    def closeProject(self):
        self.saveSettings()                                             # backup and save config file, if necessary
        self.screenshooter.terminate()
        self.initScreenshooter()
        self.logic.toggleProcessDisplayStatus(True)
        self.view.updateProcessesTableView()                            # clear process table
        self.logic.removeTemporaryFiles()

    @timing
    def addHosts(self, targetHosts, runHostDiscovery, runStagedNmap, nmapSpeed, scanMode, nmapOptions = []):
        if targetHosts == '':
            log.info('No hosts entered..')
            return

        if scanMode == 'Easy':
            if runStagedNmap:
                self.runStagedNmap(targetHosts, runHostDiscovery)
            elif runHostDiscovery:
                outputfile = self.logic.runningfolder + "/nmap/" + getTimestamp() + '-host-discover'
                command = "nmap -n -sV -O --version-light -T" + str(nmapSpeed) + " " + targetHosts + " -oA "+outputfile
                log.info("Running {command}".format(command=command))
                self.runCommand('nmap', 'nmap (discovery)', targetHosts, '','', command, getTimestamp(True), outputfile, self.view.createNewTabForHost(str(targetHosts), 'nmap (discovery)', True))               
            else:
                outputfile = self.logic.runningfolder + "/nmap/" + getTimestamp() + '-nmap-list'
                command = "nmap -n -sL -T" + str(nmapSpeed) + " " + targetHosts + " -oA " + outputfile
                self.runCommand('nmap', 'nmap (list)', targetHosts, '','', command, getTimestamp(True), outputfile, self.view.createNewTabForHost(str(targetHosts), 'nmap (list)', True))
        elif scanMode == 'Hard':
            outputfile = self.logic.runningfolder + "/nmap/" + getTimestamp() + '-nmap-custom'
            nmapOptionsString = ' '.join(nmapOptions)
            nmapOptionsString = nmapOptionsString + " -T" + str(nmapSpeed)
            command = "nmap " + nmapOptionsString + " " + targetHosts + " -oA " + outputfile
            self.runCommand('nmap', 'nmap (custom ' + nmapOptionsString + ')', targetHosts, '','', command, getTimestamp(True), outputfile, self.view.createNewTabForHost(str(targetHosts), 'nmap (custom ' + nmapOptionsString + ')', True))

    #################### CONTEXT MENUS ####################

    @timing
    def getContextMenuForHost(self, isChecked, showAll=True):           # showAll exists because in some cases we only want to show host tools excluding portscans and 'mark as checked'
        
        menu = QMenu()
        self.nmapSubMenu = QMenu('Portscan')            
        actions = []
                
        for a in self.settings.hostActions:
            if "nmap" in a[1] or "unicornscan" in a[1]:
                actions.append(self.nmapSubMenu.addAction(a[0]))
            else:
                actions.append(menu.addAction(a[0]))

        if showAll:             
            actions.append(self.nmapSubMenu.addAction("Run nmap (staged)"))                 
            
            menu.addMenu(self.nmapSubMenu)
            menu.addSeparator()

            if isChecked == 'True':
                menu.addAction('Mark as unchecked')
            else:
                menu.addAction('Mark as checked')
            menu.addAction('Rescan')
            menu.addAction('Purge Results')
            menu.addAction('Delete')
            
        return menu, actions

    @timing
    def handleHostAction(self, ip, hostid, actions, action):
        
        if action.text() == 'Mark as checked' or action.text() == 'Mark as unchecked':
            self.logic.toggleHostCheckStatus(ip)
            self.view.updateInterface()
            return
            
        if action.text() == 'Run nmap (staged)':
            log.info('Purging previous portscan data for ' + str(ip))  # if we are running nmap we need to purge previous portscan results
            if self.logic.getPortsForHostFromDB(ip, 'tcp'):
                self.logic.deleteAllPortsAndScriptsForHostFromDB(hostid, 'tcp')
            if self.logic.getPortsForHostFromDB(ip, 'udp'):
                self.logic.deleteAllPortsAndScriptsForHostFromDB(hostid, 'udp')
            self.view.updateInterface()
            self.runStagedNmap(ip, False)
            return

        if action.text() == 'Rescan':
            log.info('Rescanning host {0}'.format(str(ip)))
            self.runStagedNmap(ip, False)
            return

        if action.text() == 'Purge Results':
            log.info('Purging previous portscan data for host {0}'.format(str(ip)))
            if self.logic.getPortsForHostFromDB(ip, 'tcp'):
                self.logic.deleteAllPortsAndScriptsForHostFromDB(hostid, 'tcp')
            if self.logic.getPortsForHostFromDB(ip, 'udp'):
                self.logic.deleteAllPortsAndScriptsForHostFromDB(hostid, 'udp')
            self.view.updateInterface()
            return

        if action.text() == 'Delete':
            log.info('Purging previous portscan data for host {0}'.format(str(ip)))
            if self.logic.getPortsForHostFromDB(ip, 'tcp'):
                self.logic.deleteAllPortsAndScriptsForHostFromDB(hostid, 'tcp')
            if self.logic.getPortsForHostFromDB(ip, 'udp'):
                self.logic.deleteAllPortsAndScriptsForHostFromDB(hostid, 'udp')
            self.logic.deleteHost(ip)
            self.view.updateInterface()
            return
            
        for i in range(0,len(actions)):
            if action == actions[i]:
                name = self.settings.hostActions[i][1]
                invisibleTab = False
                if 'nmap' in name:                                      # to make sure different nmap scans appear under the same tool name
                    name = 'nmap'
                    invisibleTab = True                 
                                                                        # remove all chars that are not alphanumeric from tool name (used in the outputfile's name)
                outputfile = self.logic.runningfolder+"/"+re.sub("[^0-9a-zA-Z]", "", str(name))+"/"+getTimestamp()+"-"+re.sub("[^0-9a-zA-Z]", "", str(self.settings.hostActions[i][1]))+"-"+ip  
                command = str(self.settings.hostActions[i][2])
                command = command.replace('[IP]', ip).replace('[OUTPUT]', outputfile)
                                                                        # check if same type of nmap scan has already been made and purge results before scanning
                if 'nmap' in command:
                    proto = 'tcp'
                    if '-sU' in command:
                        proto = 'udp'

                    if self.logic.getPortsForHostFromDB(ip, proto):     # if we are running nmap we need to purge previous portscan results (of the same protocol)
                        self.logic.deleteAllPortsAndScriptsForHostFromDB(hostid, proto)

                tabtitle = self.settings.hostActions[i][1]
                self.runCommand(name, tabtitle, ip, '','', command, getTimestamp(True), outputfile, self.view.createNewTabForHost(ip, tabtitle, invisibleTab))
                break

    @timing    
    def getContextMenuForServiceName(self, serviceName='*', menu=None):
        if menu == None:                                                # if no menu was given, create a new one
            menu = QMenu()

        if serviceName == '*' or serviceName in self.settings.general_web_services.split(","):
            menu.addAction("Open in browser")
            menu.addAction("Take screenshot")

        actions = []
        for a in self.settings.portActions:         
            if serviceName is None or serviceName == '*' or serviceName in a[3].split(",") or a[3] == '':   # if the service name exists in the portActions list show the command in the context menu
                actions.append([self.settings.portActions.index(a), menu.addAction(a[0])])  # in actions list write the service and line number that corresponds to it in portActions

        modifiers = QtWidgets.QApplication.keyboardModifiers()              # if the user pressed SHIFT+Right-click show full menu
        if modifiers == QtCore.Qt.ShiftModifier:
            shiftPressed = True
        else:
            shiftPressed = False
        
        return menu, actions, shiftPressed

    @timing
    def handleServiceNameAction(self, targets, actions, action, restoring=True):

        if action.text() == 'Take screenshot':
            for ip in targets:
                url = ip[0]+':'+ip[1]
                self.screenshooter.addToQueue(url)              
            self.screenshooter.start()          
            return

        elif action.text() == 'Open in browser':            
            for ip in targets:
                url = ip[0]+':'+ip[1]
                self.browser.addToQueue(url)
            self.browser.start()
            return
            
        for i in range(0,len(actions)):
            if action == actions[i][1]:
                srvc_num = actions[i][0]
                for ip in targets:
                    tool = self.settings.portActions[srvc_num][1]
                    tabtitle = self.settings.portActions[srvc_num][1]+" ("+ip[1]+"/"+ip[2]+")"                  
                    outputfile = self.logic.runningfolder+"/"+re.sub("[^0-9a-zA-Z]", "", str(tool))+"/"+getTimestamp()+'-'+tool+"-"+ip[0]+"-"+ip[1]
                                        
                    command = str(self.settings.portActions[srvc_num][2])
                    command = command.replace('[IP]', ip[0]).replace('[PORT]', ip[1]).replace('[OUTPUT]', outputfile)
                    
                    if 'nmap' in command and ip[2] == 'udp':
                        command=command.replace("-sV","-sVU")

                    if 'nmap' in tabtitle:                              # we don't want to show nmap tabs
                        restoring = True

                    self.runCommand(tool, tabtitle, ip[0], ip[1], ip[2], command, getTimestamp(True), outputfile, self.view.createNewTabForHost(ip[0], tabtitle, restoring))
                break

    @timing
    def getContextMenuForPort(self, serviceName='*'):

        menu = QMenu()

        modifiers = QtWidgets.QApplication.keyboardModifiers()              # if the user pressed SHIFT+Right-click show full menu
        if modifiers == QtCore.Qt.ShiftModifier:
            serviceName='*'
        
        terminalActions = []                                            # custom terminal actions from settings file
        for a in self.settings.portTerminalActions:                             # if wildcard or the command is valid for this specific service or if the command is valid for all services
            if serviceName is None or serviceName == '*' or serviceName in a[3].split(",") or a[3] == '':
                terminalActions.append([self.settings.portTerminalActions.index(a), menu.addAction(a[0])])
        
        menu.addSeparator()
        menu.addAction("Send to Brute")
        menu.addSeparator()  # dummy is there because we don't need the third return value
        menu, actions, dummy = self.getContextMenuForServiceName(serviceName, menu)
        menu.addSeparator()
        menu.addAction("Run custom command")
        
        return menu, actions, terminalActions

    @timing
    def handlePortAction(self, targets, *args):
        actions = args[0]
        terminalActions = args[1]
        action = args[2]
        restoring = args[3]

        if action.text() == 'Send to Brute':
            for ip in targets:
                self.view.createNewBruteTab(ip[0], ip[1], ip[3])        # ip[0] is the IP, ip[1] is the port number and ip[3] is the service name
            return

        if action.text() == 'Run custom command':
            log.info('custom command')
            return
            
        terminal = self.settings.general_default_terminal               # handle terminal actions   
        for i in range(0,len(terminalActions)):
            if action == terminalActions[i][1]:
                srvc_num = terminalActions[i][0]
                for ip in targets:
                    command = str(self.settings.portTerminalActions[srvc_num][2])
                    command = command.replace('[IP]', ip[0]).replace('[PORT]', ip[1])
                    subprocess.Popen(terminal+" -e 'bash -c \""+command+"; exec bash\"'", shell=True)
                return

        self.handleServiceNameAction(targets, actions, action, restoring)

    def getContextMenuForProcess(self):     
        menu = QMenu()
        killAction = menu.addAction("Kill")
        clearAction = menu.addAction("Clear")
        return menu
    
    def handleProcessAction(self, selectedProcesses, action):           # selectedProcesses is a list of tuples (pid, status, procId)
        
        if action.text() == 'Kill':
            if self.view.killProcessConfirmation():
                for p in selectedProcesses:
                    if p[1]!="Running":
                        if p[1]=="Waiting":
                            if str(self.logic.getProcessStatusForDBId(p[2])) == 'Running':
                                self.killProcess(self.view.ProcessesTableModel.getProcessPidForId(p[2]), p[2])
                            self.logic.storeProcessCancelStatusInDB(str(p[2]))
                        else:
                            log.info("This process has already been terminated. Skipping.")
                    else:
                        self.killProcess(p[0], p[2])
                self.view.updateProcessesTableView()
            return
                        
        if action.text() == 'Clear':                                    # hide all the processes that are not running
            self.logic.toggleProcessDisplayStatus()
            self.view.updateProcessesTableView()

    #################### LEFT PANEL INTERFACE UPDATE FUNCTIONS ####################

    def isHostInDB(self, host):
        return self.logic.isHostInDB(host)

    def getHostsFromDB(self, filters):
        return self.logic.getHostsFromDB(filters)
        
    def getServiceNamesFromDB(self, filters):
        return self.logic.getServiceNamesFromDB(filters)

    def getProcessStatusForDBId(self, dbId):
        return self.logic.getProcessStatusForDBId(dbId)
    
    def getPidForProcess(self,dbId):
        return self.logic.getPidForProcess(dbId)

    def storeCloseTabStatusInDB(self,pid):
        return self.logic.storeCloseTabStatusInDB(pid)

    def getServiceNameForHostAndPort(self, hostIP, port):
        return self.logic.getServiceNameForHostAndPort(hostIP, port)
                
    #################### RIGHT PANEL INTERFACE UPDATE FUNCTIONS ####################
    
    def getPortsAndServicesForHostFromDB(self, hostIP, filters):
        return self.logic.getPortsAndServicesForHostFromDB(hostIP, filters)

    def getHostsAndPortsForServiceFromDB(self, serviceName, filters):
        return self.logic.getHostsAndPortsForServiceFromDB(serviceName, filters)
        
    def getHostInformation(self, hostIP):
        return self.logic.getHostInformation(hostIP)
        
    def getPortStatesForHost(self, hostid):
        return self.logic.getPortStatesForHost(hostid)

    def getScriptsFromDB(self, hostIP):
        return self.logic.getScriptsFromDB(hostIP)

    def getCvesFromDB(self, hostIP):
        return self.logic.getCvesFromDB(hostIP)

    def getScriptOutputFromDB(self,scriptDBId):
        return self.logic.getScriptOutputFromDB(scriptDBId)

    def getNoteFromDB(self, hostid):
        return self.logic.getNoteFromDB(hostid)

    def getHostsForTool(self, toolname, closed = 'False'):
        return self.logic.getHostsForTool(toolname, closed)
    
    #################### BOTTOM PANEL INTERFACE UPDATE FUNCTIONS ####################       

    def getProcessesFromDB(self, filters, showProcesses = 'noNmap', sort = 'desc', ncol = 'id'):
        return self.logic.getProcessesFromDB(filters, showProcesses, sort, ncol)
                    
    #################### PROCESSES ####################

    def checkProcessQueue(self):
        log.debug('# MAX PROCESSES: ' + str(self.settings.general_max_fast_processes))
        log.debug('# Fast processes running: ' + str(self.fastProcessesRunning))
        log.debug('# Fast processes queued: ' + str(self.fastProcessQueue.qsize()))
        
        if not self.fastProcessQueue.empty():
            self.processTableUiUpdateTimer.start(1000)
            if (self.fastProcessesRunning <= int(self.settings.general_max_fast_processes)):
                next_proc = self.fastProcessQueue.get()
                if not self.logic.isCanceledProcess(str(next_proc.id)):
                    log.debug('Running: '+ str(next_proc.command))
                    next_proc.display.clear()
                    self.processes.append(next_proc)
                    self.fastProcessesRunning += 1
                    # Add Timeout 
                    next_proc.waitForFinished(10)
                    next_proc.start(next_proc.command)
                    self.logic.storeProcessRunningStatusInDB(next_proc.id, next_proc.pid())
                elif not self.fastProcessQueue.empty():
                    log.debug('> next process was canceled, checking queue again..')
                    self.checkProcessQueue()
        #else:
        #    log.info("Halting process panel update timer as all processes are finished.")
        #    self.processTableUiUpdateTimer.stop()
            
    def cancelProcess(self, dbId):
        log.info('Canceling process: ' + str(dbId))
        self.logic.storeProcessCancelStatusInDB(str(dbId))              # mark it as cancelled
        self.updateUITimer.stop()
        self.updateUITimer.start(1500)                                  # update the interface soon

    def killProcess(self, pid, dbId):
        log.info('Killing process: ' + str(pid))
        self.logic.storeProcessKillStatusInDB(str(dbId))                # mark it as killed
        try:
            os.kill(int(pid), signal.SIGTERM)
        except OSError:
            log.info('This process has already been terminated.')
        except:
            log.info("Unexpected error:", sys.exc_info()[0])

    def killRunningProcesses(self):
        log.info('Killing running processes!')
        for p in self.processes:
            p.finished.disconnect()                 # experimental
            self.killProcess(int(p.pid()), p.id)

    # this function creates a new process, runs the command and takes care of displaying the ouput. returns the PID
    # the last 3 parameters are only used when the command is a staged nmap
    def runCommand(self, *args, discovery=True, stage=0, stop=False):
        def handleProcStop(*vargs):
            updateElapsed.stop()
            self.processTimers[qProcess.id] = None
            procTime = timer.elapsed() / 1000
            qProcess.elapsed = procTime
            self.logic.storeProcessRunningElapsedInDB(qProcess.id, procTime)

        def handleProcUpdate(*vargs):
            procTime = timer.elapsed() / 1000
            self.processMeasurements[qProcess.pid()] = procTime

        name = args[0]
        tabtitle = args[1]
        hostip = args[2]
        port = args[3]
        protocol = args[4]
        command = args[5]
        starttime = args[6]
        outputfile = args[7]
        textbox = args[8]
        timer = QtCore.QTime()
        updateElapsed = QTimer()

        self.logic.createFolderForTool(name)
        qProcess = MyQProcess(name, tabtitle, hostip, port, protocol, command, starttime, outputfile, textbox)
        qProcess.started.connect(timer.start)
        qProcess.finished.connect(handleProcStop)
        updateElapsed.timeout.connect(handleProcUpdate)

        textbox.setProperty('dbId', str(self.logic.addProcessToDB(qProcess)))
        updateElapsed.start(1000)
        self.processTimers[qProcess.id] = updateElapsed
        self.processMeasurements[qProcess.pid()] = 0
        
        log.info('Queuing: ' + str(command))
        self.fastProcessQueue.put(qProcess)

        self.checkProcessQueue()
        
        self.updateUITimer.stop()                                       # update the processes table
        self.updateUITimer.start(900)                                   # while the process is running, when there's output to read, display it in the GUI

        qProcess.setProcessChannelMode(QtCore.QProcess.MergedChannels)
        qProcess.readyReadStandardOutput.connect(lambda: qProcess.display.appendPlainText(str(qProcess.readAllStandardOutput().data().decode('ISO-8859-1'))))

        qProcess.sigHydra.connect(self.handleHydraFindings)
        qProcess.finished.connect(lambda: self.processFinished(qProcess))
        qProcess.error.connect(lambda: self.processCrashed(qProcess))
        log.info("runCommand called for stage {0}".format(str(stage)))

        if stage > 0 and stage < 6:                                     # if this is a staged nmap, launch the next stage
            log.info("runCommand connected for stage {0}".format(str(stage)))
            nextStage = stage + 1
            qProcess.finished.connect(lambda: self.runStagedNmap(str(hostip), discovery = discovery, stage = nextStage, stop = self.logic.isKilledProcess(str(qProcess.id))))

        return qProcess.pid()                                           # return the pid so that we can kill the process if needed

    def runPython(self):
        textbox = self.view.createNewConsole("python")
        name = 'python'
        tabtitle = name
        hostip = '127.0.0.1'
        port = '22'
        protocol = 'tcp'
        command = 'python3 /mnt/c/Users/hackm/OneDrive/Documents/Customers/GVIT/GIT/legion/test.py'
        starttime = getTimestamp(True)
        outputfile = '/tmp/a'
        qProcess = MyQProcess(name, tabtitle, hostip, port, protocol, command, starttime, outputfile, textbox)

        textbox.setProperty('dbId', str(self.logic.addProcessToDB(qProcess)))

        log.info('Queuing: ' + str(command))
        self.fastProcessQueue.put(qProcess)

        self.checkProcessQueue()

        self.updateUI2Timer.stop()                                       # update the processes table
        self.updateUI2Timer.start(900)                                   # while the process is running, when there's output to read, display it in the GUI
        self.updateUITimer.stop()                                       # update the processes table
        self.updateUITimer.start(900)

        qProcess.setProcessChannelMode(QtCore.QProcess.MergedChannels)
        qProcess.readyReadStandardOutput.connect(lambda: qProcess.display.appendPlainText(str(qProcess.readAllStandardOutput().data().decode('ISO-8859-1'))))

        qProcess.sigHydra.connect(self.handleHydraFindings)
        qProcess.finished.connect(lambda: self.processFinished(qProcess))
        qProcess.error.connect(lambda: self.processCrashed(qProcess))

        return qProcess.pid()

    # recursive function used to run nmap in different stages for quick results
    def runStagedNmap(self, targetHosts, discovery = True, stage = 1, stop = False):
        log.info("runStagedNmap called for stage {0}".format(str(stage)))
        if not stop:
            textbox = self.view.createNewTabForHost(str(targetHosts), 'nmap (stage '+str(stage)+')', True)
            outputfile = self.logic.runningfolder+"/nmap/"+getTimestamp()+'-nmapstage'+str(stage)       
            
            if stage == 1:                                              # webservers/proxies
                ports = self.settings.tools_nmap_stage1_ports
            elif stage == 2:                                            # juicy stuff that we could enumerate + db
                ports = self.settings.tools_nmap_stage2_ports
            elif stage == 4:                                            # bruteforceable protocols + portmapper + nfs
                ports = self.settings.tools_nmap_stage4_ports
            elif stage == 5:                                            # first 30000 ports except ones above
                ports = self.settings.tools_nmap_stage5_ports
            else:                                                       # last 35535 ports
                ports = self.settings.tools_nmap_stage6_ports
            command = "nmap "
            if not discovery:                                           # is it with/without host discovery?
                command += "-Pn "
            command += "-T4 -sC "
            if not stage == 1 and not stage == 3:
                command += "-n "                                        # only do DNS resolution on first stage
            if os.geteuid() == 0:                                       # if we are root we can run SYN + UDP scans
                command += "-sSU "
                if stage == 2:
                    command += '-O '                                    # only check for OS once to save time and only if we are root otherwise it fail
            else:
                command += '-sT '

            if stage != 3:
                command += '-p ' + ports + ' ' + targetHosts + ' -oA ' + outputfile
            else:
                command = 'nmap -sV --script=./scripts/nmap/vulners.nse -vvvv ' + targetHosts + ' -oA ' + outputfile
                            
            self.runCommand('nmap','nmap (stage '+str(stage)+')', str(targetHosts), '', '', command, getTimestamp(True), outputfile, textbox, discovery = discovery, stage = stage, stop = stop)

    def nmapImportFinished(self):
        self.updateUI2Timer.stop()
        self.updateUI2Timer.start(800)  
        self.view.displayAddHostsOverlay(False)                         # if nmap import was the first action, we need to hide the overlay (note: we shouldn't need to do this everytime. this can be improved)

    def screenshotFinished(self, ip, port, filename):
        dbId = self.logic.addScreenshotToDB(str(ip),str(port),str(filename))
        imageviewer = self.view.createNewTabForHost(ip, 'screenshot ('+port+'/tcp)', True, '', str(self.logic.outputfolder)+'/screenshots/'+str(filename))
        imageviewer.setProperty('dbId', QVariant(str(dbId)))
        self.view.switchTabClick()                                      # to make sure the screenshot tab appears when it is launched from the host services tab
        self.updateUITimer.stop()                                       # update the processes table
        self.updateUITimer.start(900)

    def processCrashed(self, proc):
        self.logic.storeProcessCrashStatusInDB(str(proc.id))
        log.info('Process {qProcessId} Crashed!'.format(qProcessId=str(proc.id)))
        qProcessOutput = "\n\t" + str(proc.display.toPlainText()).replace('\n','').replace("b'","")
        log.info('Process {qProcessId} Output: {qProcessOutput}'.format(qProcessId=str(proc.id), qProcessOutput=qProcessOutput))

    # this function handles everything after a process ends
    #def processFinished(self, qProcess, crashed=False):
    def processFinished(self, qProcess):
        try:
            if not self.logic.isKilledProcess(str(qProcess.id)):        # if process was not killed
                if not qProcess.outputfile == '':
                    self.logic.moveToolOutput(qProcess.outputfile)      # move tool output from runningfolder to output folder if there was an output file
                
                    if 'nmap' in qProcess.name:                         # if the process was nmap, use the parser to store it
                        if qProcess.exitCode() == 0:                    # if the process finished successfully
                            newoutputfile = qProcess.outputfile.replace(self.logic.runningfolder, self.logic.outputfolder)
                            self.nmapImporter.setFilename(str(newoutputfile)+'.xml')
                            self.nmapImporter.setOutput(str(qProcess.display.toPlainText()))
                            self.nmapImporter.start()
                exitCode = qProcess.exitCode()
                if exitCode != 0 and exitCode != 255:
                    log.info("Process {qProcessId} exited with code {qProcessExitCode}".format(qProcessId=qProcess.id, qProcessExitCode=qProcess.exitCode()))
                    self.processCrashed(qProcess)
                
                log.info("Process {qProcessId} is done!".format(qProcessId=qProcess.id))
 
            
            self.logic.storeProcessOutputInDB(str(qProcess.id), qProcess.display.toPlainText())
            
            if 'hydra' in qProcess.name:                                # find the corresponding widget and tell it to update its UI
                self.view.findFinishedBruteTab(str(self.logic.getPidForProcess(str(qProcess.id))))

            try:
                self.fastProcessesRunning =- 1
                self.checkProcessQueue()
                self.processes.remove(qProcess)
                self.updateUITimer.stop()
                self.updateUITimer.start(1000)                          # update the interface soon
                
            except Exception as e:
                log.info("Process Finished Cleanup Exception {e}".format(e=e))
        except Exception as e:                                                         # fixes bug when receiving finished signal when project is no longer open.
            log.info("Process Finished Exception {e}".format(e=e))
            raise

    def handleHydraFindings(self, bWidget, userlist, passlist):         # when hydra finds valid credentials we need to save them and change the brute tab title to red
        self.view.blinkBruteTab(bWidget)
        for username in userlist:
            self.logic.usernamesWordlist.add(username)
        for password in passlist:
            self.logic.passwordsWordlist.add(password)

    # this function parses nmap's output looking for open ports to run automated attacks on
    def scheduler(self, parser, isNmapImport):
        if isNmapImport and self.settings.general_enable_scheduler_on_import == 'False':
            return
        if self.settings.general_enable_scheduler == 'True':
            log.info('Scheduler started!')
            
            for h in parser.all_hosts():
                for p in h.all_ports():
                    if p.state == 'open':
                        s = p.get_service()
                        if not (s is None):
                            self.runToolsFor(s.name, h.ip, p.portId, p.protocol)
                    
            log.info('-----------------------------------------------')
        log.info('Scheduler ended!')

    def runToolsFor(self, service, ip, port, protocol='tcp'):
        log.info('Running tools for: ' + service + ' on ' + ip + ':' + port)

        if service.endswith("?"):                                       # when nmap is not sure it will append a ?, so we need to remove it
            service=service[:-1]

        for tool in self.settings.automatedAttacks:
            if service in tool[1].split(",") and protocol==tool[2]:
                if tool[0] == "screenshooter":
                    url = ip+':'+port
                    self.screenshooter.addToQueue(url)
                    self.screenshooter.start()

                else:
                    for a in self.settings.portActions:                                                     
                        if tool[0] == a[1]:
                            restoring = False
                            tabtitle = a[1]+" ("+port+"/"+protocol+")"
                            outputfile = self.logic.runningfolder+"/"+re.sub("[^0-9a-zA-Z]", "", str(tool[0]))+"/"+getTimestamp()+'-'+a[1]+"-"+ip+"-"+port
                            command = str(a[2])
                            command = command.replace('[IP]', ip).replace('[PORT]', port).replace('[OUTPUT]', outputfile)
                            log.debug("Running tool command " + str(command))

                            if 'nmap' in tabtitle:                          # we don't want to show nmap tabs
                                restoring = True

                            tab = self.view.ui.HostsTabWidget.tabText(self.view.ui.HostsTabWidget.currentIndex())                       
                            self.runCommand(tool[0], tabtitle, ip, port, protocol, command, getTimestamp(True), outputfile, self.view.createNewTabForHost(ip, tabtitle, not (tab == 'Hosts')))
                            break
<|MERGE_RESOLUTION|>--- conflicted
+++ resolved
@@ -28,20 +28,14 @@
     def __init__(self, view, logic):
         self.name = "LEGION"
         self.version = '0.3.4'
-<<<<<<< HEAD
         self.build = '1551907880'
-=======
-        self.build = '1551751808'
->>>>>>> f4335b91
         self.author = 'GoVanguard'
         self.copyright = '2019'
         self.links = ['http://github.com/GoVanguard/legion/issues', 'https://GoVanguard.io/legion']
         self.emails = []
-<<<<<<< HEAD
+
         self.update = '03/06/2019'
-=======
-        self.update = '03/04/2019'
->>>>>>> f4335b91
+
         self.license = "GPL v3"
         self.desc = "Legion is a fork of SECFORCE's Sparta, Legion is an open source, easy-to-use, \nsuper-extensible and semi-automated network penetration testing tool that aids in discovery, \nreconnaissance and exploitation of information systems."
         self.smallIcon = './images/icons/Legion-N_128x128.svg'
