--- conflicted
+++ resolved
@@ -29,11 +29,6 @@
 nmap-fast-udp=Run nmap (fast UDP), "nmap -n -Pn -sU -F --min-rate=1000 -vvvvv [IP] -oA \"[OUTPUT]\""
 nmap-full-tcp=Run nmap (full TCP), nmap -Pn -sV -sC -O -p- -T4 -vvvvv [IP] -oA \"[OUTPUT]\"
 nmap-full-udp=Run nmap (full UDP), nmap -n -Pn -sU -p- -T4 -vvvvv [IP] -oA \"[OUTPUT]\"
-<<<<<<< HEAD
-python-script-PyShodan=Run PyShodan python script, /bin/echo PythonScript pyShodan
-python-script-CrashMe=Run CrashMe python script, python3 ./scripts/python/dummy.py
-=======
->>>>>>> efc6937c
 nmap-script-Vulners=Run nmap script - Vulners, "nmap -sV --script=./scripts/nmap/vulners.nse -vvvv [IP] -oA \"[OUTPUT]\""
 nmap-udp-1000=Run nmap (top 1000 quick UDP), "nmap -n -Pn -sU --min-rate=1000 -vvvvv [IP] -oA \"[OUTPUT]\""
 python-script-PyShodan=Run PyShodan python script, /bin/echo PythonScript pyShodan
